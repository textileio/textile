package archive

import (
	"context"
	"fmt"
	"strings"
	"sync"
	"time"

	"github.com/ipfs/go-cid"
	logger "github.com/ipfs/go-log"
	"github.com/libp2p/go-libp2p-core/crypto"
	"github.com/textileio/go-threads/core/thread"
	powc "github.com/textileio/powergate/api/client"
	"github.com/textileio/powergate/ffs"
	"github.com/textileio/textile/api/common"
	mdb "github.com/textileio/textile/mongodb"
	tdb "github.com/textileio/textile/threaddb"
)

const (
	maxConcurrent = 20
)

var (
	CheckInterval         = time.Second * 15
	JobStatusPollInterval = time.Second * 30

	log = logger.Logger("pow-archive")
)

type Tracker struct {
	lock   sync.Mutex
	ctx    context.Context
	cancel context.CancelFunc
	closed chan (struct{})

	internalSession string
	colls           *mdb.Collections
	buckets         *tdb.Buckets
	pgClient        *powc.Client
}

func New(colls *mdb.Collections, buckets *tdb.Buckets, pgClient *powc.Client, internalSession string) (*Tracker, error) {
	ctx, cancel := context.WithCancel(context.Background())
	t := &Tracker{
		ctx:    ctx,
		cancel: cancel,
		closed: make(chan struct{}),

		internalSession: internalSession,
		colls:           colls,
		buckets:         buckets,
		pgClient:        pgClient,
	}
	go t.run()
	return t, nil
}

func (t *Tracker) Close() error {
	t.cancel()
	<-t.closed
	return nil
}

func (t *Tracker) run() {
	defer close(t.closed)
	for {
		select {
		case <-t.ctx.Done():
			log.Info("shutting down archive tracker daemon")
			return
		case <-time.After(CheckInterval):
			for {
				archives, err := t.colls.ArchiveTracking.GetReadyToCheck(t.ctx, maxConcurrent)
				if err != nil {
					log.Errorf("getting tracked archives: %s", err)
					break
				}
				log.Infof("get %d ready archive tracking to be processed", len(archives))
				if len(archives) == 0 {
					break
				}
				var wg sync.WaitGroup
				wg.Add(len(archives))
				for _, a := range archives {
					go func(a *mdb.TrackedArchive) {
						defer wg.Done()

						ctx, cancel := context.WithTimeout(t.ctx, time.Second*5)
						defer cancel()

						var ffsInfo *mdb.FFSInfo
						if account, err := t.colls.Accounts.Get(ctx, a.Owner); err == nil {
							ffsInfo = account.FFSInfo
						} else if user, err := t.colls.Users.Get(ctx, a.Owner); err == nil {
							ffsInfo = user.FFSInfo
						}

						if ffsInfo == nil {
<<<<<<< HEAD
							log.Errorf("no FFSInfo, could not find an Account or User: %s", err)
							return
						}

						// here but maybe we'll know that old archives where cleared out
						// no do this below by looking at the error returned by WatchJobs

=======
							if err := t.colls.ArchiveTracking.Finalize(ctx, a.JID, "huh? no FFS info, weird"); err != nil {
								log.Errorf("finalizing errored/rescheduled archive tracking: %s", err)
							}
							return
						}

>>>>>>> 440fbbec
						reschedule, cause, err := t.trackArchiveProgress(ctx, a.BucketKey, a.DbID, a.DbToken, a.JID, a.BucketRoot, ffsInfo)
						if err != nil || !reschedule {
							if err != nil {
								cause = err.Error()
							}
							log.Infof("tracking archive finalized with cause: %s", cause)
							if err := t.colls.ArchiveTracking.Finalize(ctx, a.JID, cause); err != nil {
								log.Errorf("finalizing errored/rescheduled archive tracking: %s", err)
							}
							return
						}
						log.Infof("rescheduling tracking archive with job %s, cause %s", a.JID, cause)
						if err := t.colls.ArchiveTracking.Reschedule(ctx, a.JID, JobStatusPollInterval, cause); err != nil {
							log.Errorf("rescheduling tracked archive: %s", err)
						}
					}(a)
				}
				wg.Wait()
			}

		}
	}
}

func (t *Tracker) Track(ctx context.Context, dbID thread.ID, dbToken thread.Token, bucketKey string, jid ffs.JobID, bucketRoot cid.Cid, owner crypto.PubKey) error {
	if err := t.colls.ArchiveTracking.Create(ctx, dbID, dbToken, bucketKey, jid, bucketRoot, owner); err != nil {
		return fmt.Errorf("saving tracking information: %s", err)
	}
	return nil
}

// trackArchiveProgress queries the current archive status.
// If a fatal error in tracking happens, it will return an error, which indicates the archive should be untracked.
// If the archive didn't reach a final status yet, or a possibly recoverable error (by retrying) happens, it will return (true, "retry cause", nil).
// If the archive reach final status, it will return (false, "", nil) and the tracking can be considered done.
func (t *Tracker) trackArchiveProgress(ctx context.Context, buckKey string, dbID thread.ID, dbToken thread.Token, jid ffs.JobID, bucketRoot cid.Cid, ffsInfo *mdb.FFSInfo) (bool, string, error) {
	log.Infof("querying archive status of job %s", jid)
	defer log.Infof("finished querying archive status of job %s", jid)
	// Step 1: watch for the Job status, and keep updating on Mongo until
	// we're in a final state.
	ctx, cancel := context.WithCancel(ctx)
	defer cancel()
	ctx = context.WithValue(ctx, powc.AuthKey, ffsInfo.Token)
	ch := make(chan powc.JobEvent, 1)
	if err := t.pgClient.FFS.WatchJobs(ctx, ch, jid); err != nil {
<<<<<<< HEAD
		// if the error is "no ffs instance", return fatal error
=======
		// if error specifies that the auth token isn't found, powergate must have been reset.
		// return the error as fatal so the archive will be untracked
		if err.Error() == "auth token not found" {
			return false, "", err
		}
>>>>>>> 440fbbec
		return true, fmt.Sprintf("watching current job %s for bucket %s: %s", jid, buckKey, err), nil
	}

	var aborted bool
	var abortMsg string
	var job ffs.Job
	select {
	case <-ctx.Done():
		log.Infof("job %s status watching canceled", jid)
		return true, "watching cancelled", nil
	case s, ok := <-ch:
		if !ok {
			return true, "powergate closed communication chan", nil
		}
		if s.Err != nil {
			log.Errorf("job %s update: %s", jid, s.Err)
			aborted = true
			abortMsg = s.Err.Error()
		}
		job = s.Job
	}

	if !isJobStatusFinal(job.Status) {
		return true, "no final status yet", nil
	}

	// Step 2: On success, save Deal data in the underlying Bucket thread. On
	// failure save the error message. Also update status on Mongo for the archive.
	if job.Status == ffs.Success {
		if err := t.saveDealsInArchive(ctx, buckKey, dbID, dbToken, ffsInfo.Token, bucketRoot); err != nil {
			return true, fmt.Sprintf("saving deal data in archive: %s", err), nil
		}
	}
	if err := t.updateArchiveStatus(ctx, buckKey, job, aborted, abortMsg); err != nil {
		return true, fmt.Sprintf("updating archive status: %s", err), nil
	}

	msg := "reached final status"
	if aborted {
		msg = "aborted with reason " + abortMsg
	}

	return false, msg, nil
}

// updateArchiveStatus save the last known job status. It also receives an
// _abort_ flag which indicates that the provided newJobStatus might not be
// final. For example, if tracking the Job status changes errored by some network
// condition, we have only the last known Job status. Powergate would continue doing
// its work until a final status is reached; it only means we aren't sure how this
// archive really finished.
// To track for this situation, we use the _aborted_ and _abortMsg_ parameters.
// An archive with _aborted_ true should eventually be re-queried to understand
// how it finished (if wanted).
func (t *Tracker) updateArchiveStatus(ctx context.Context, buckKey string, job ffs.Job, aborted bool, abortMsg string) error {
	t.lock.Lock()
	defer t.lock.Unlock()
	ba, err := t.colls.BucketArchives.Get(ctx, buckKey)
	if err != nil {
		return fmt.Errorf("getting BucketArchive data: %s", err)
	}
	lastArchive := &ba.Archives.Current
	if lastArchive.JobID != job.ID.String() {
		for i := range ba.Archives.History {
			if ba.Archives.History[i].JobID == job.ID.String() {
				lastArchive = &ba.Archives.History[i]
				break
			}
		}
	}
	lastArchive.JobStatus = int(job.Status)
	lastArchive.Aborted = aborted
	lastArchive.AbortedMsg = abortMsg
	lastArchive.FailureMsg = prepareFailureMsg(job)
	if err := t.colls.BucketArchives.Replace(ctx, ba); err != nil {
		return fmt.Errorf("updating ffs status update instance data: %s", err)
	}
	return nil
}

func (t *Tracker) saveDealsInArchive(ctx context.Context, buckKey string, dbID thread.ID, dbToken thread.Token, ffsToken string, c cid.Cid) error {
	opts := tdb.WithToken(dbToken)
	ctx = common.NewSessionContext(ctx, t.internalSession)
	buck := &tdb.Bucket{}
	if err := t.buckets.Get(ctx, dbID, buckKey, &buck, opts); err != nil {
		return fmt.Errorf("getting bucket for save deals: %s", err)
	}
	ctxFFS := context.WithValue(ctx, powc.AuthKey, ffsToken)
	sh, err := t.pgClient.FFS.Show(ctxFFS, c)
	if err != nil {
		return fmt.Errorf("getting cid info: %s", err)
	}

	proposals := sh.GetCidInfo().GetCold().GetFilecoin().GetProposals()

	deals := make([]tdb.Deal, len(proposals))
	for i, p := range proposals {
		deals[i] = tdb.Deal{
			ProposalCid: p.GetProposalCid(),
			Miner:       p.GetMiner(),
		}
	}
	buck.Archives.Current = tdb.Archive{
		Cid:   c.String(),
		Deals: deals,
	}
	buck.UpdatedAt = time.Now().UnixNano()
	if err = t.buckets.SaveSafe(ctx, dbID, buck, opts); err != nil {
		return fmt.Errorf("saving deals in thread: %s", err)
	}
	return nil
}

func prepareFailureMsg(job ffs.Job) string {
	if job.ErrCause == "" {
		return ""
	}
	var b strings.Builder
	_, _ = b.WriteString(job.ErrCause)
	for i, de := range job.DealErrors {
		_, _ = b.WriteString(fmt.Sprintf("\nDeal error %d: Proposal %s with miner %s, %s", i, de.ProposalCid, de.Miner, de.Message))
	}
	return b.String()
}

func isJobStatusFinal(js ffs.JobStatus) bool {
	return js == ffs.Success ||
		js == ffs.Canceled ||
		js == ffs.Failed
}<|MERGE_RESOLUTION|>--- conflicted
+++ resolved
@@ -98,22 +98,12 @@
 						}
 
 						if ffsInfo == nil {
-<<<<<<< HEAD
-							log.Errorf("no FFSInfo, could not find an Account or User: %s", err)
-							return
-						}
-
-						// here but maybe we'll know that old archives where cleared out
-						// no do this below by looking at the error returned by WatchJobs
-
-=======
 							if err := t.colls.ArchiveTracking.Finalize(ctx, a.JID, "huh? no FFS info, weird"); err != nil {
 								log.Errorf("finalizing errored/rescheduled archive tracking: %s", err)
 							}
 							return
 						}
 
->>>>>>> 440fbbec
 						reschedule, cause, err := t.trackArchiveProgress(ctx, a.BucketKey, a.DbID, a.DbToken, a.JID, a.BucketRoot, ffsInfo)
 						if err != nil || !reschedule {
 							if err != nil {
@@ -159,15 +149,11 @@
 	ctx = context.WithValue(ctx, powc.AuthKey, ffsInfo.Token)
 	ch := make(chan powc.JobEvent, 1)
 	if err := t.pgClient.FFS.WatchJobs(ctx, ch, jid); err != nil {
-<<<<<<< HEAD
-		// if the error is "no ffs instance", return fatal error
-=======
 		// if error specifies that the auth token isn't found, powergate must have been reset.
 		// return the error as fatal so the archive will be untracked
 		if err.Error() == "auth token not found" {
 			return false, "", err
 		}
->>>>>>> 440fbbec
 		return true, fmt.Sprintf("watching current job %s for bucket %s: %s", jid, buckKey, err), nil
 	}
 
