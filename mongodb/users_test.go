package mongodb_test

import (
	"context"
	"crypto/rand"
	"testing"

	"github.com/libp2p/go-libp2p-core/crypto"
	"github.com/stretchr/testify/assert"
	"github.com/stretchr/testify/require"
	. "github.com/textileio/textile/mongodb"
)

func TestUsers_GetOrCreate(t *testing.T) {
	db := newDB(t)
	col, err := NewUsers(context.Background(), db)
	require.NoError(t, err)

	_, key, err := crypto.GenerateEd25519Key(rand.Reader)
	require.NoError(t, err)
	err = col.Create(context.Background(), key, nil)
	require.NoError(t, err)
	err = col.Create(context.Background(), key, nil)
	require.NoError(t, err)
}

func TestUsers_Get(t *testing.T) {
	db := newDB(t)
	col, err := NewUsers(context.Background(), db)
	require.NoError(t, err)

	_, key, err := crypto.GenerateEd25519Key(rand.Reader)
	require.NoError(t, err)
	err = col.Create(context.Background(), key, &FFSInfo{ID: "id", Token: "token"})
	require.NoError(t, err)

	got, err := col.Get(context.Background(), key)
	require.NoError(t, err)
	assert.Equal(t, key, got.Key)
	assert.Equal(t, "id", got.FFSInfo.ID)
	assert.Equal(t, "token", got.FFSInfo.Token)
<<<<<<< HEAD
=======
}

func TestUsers_UpdateFFSInfo(t *testing.T) {
	db := newDB(t)
	col, err := NewUsers(context.Background(), db)
	require.NoError(t, err)

	_, key, err := crypto.GenerateEd25519Key(rand.Reader)
	require.NoError(t, err)
	err = col.Create(context.Background(), key, &FFSInfo{ID: "id", Token: "token"})
	require.NoError(t, err)

	got, err := col.Get(context.Background(), key)
	require.NoError(t, err)
	assert.Equal(t, key, got.Key)
	assert.Equal(t, "id", got.FFSInfo.ID)
	assert.Equal(t, "token", got.FFSInfo.Token)

	updated, err := col.UpdateFFSInfo(context.Background(), key, &FFSInfo{ID: "id2", Token: "token2"})
	require.NoError(t, err)
	assert.Equal(t, key, updated.Key)
	assert.Equal(t, "id2", updated.FFSInfo.ID)
	assert.Equal(t, "token2", updated.FFSInfo.Token)

	got, err = col.Get(context.Background(), key)
	require.NoError(t, err)
	assert.Equal(t, key, got.Key)
	assert.Equal(t, "id2", got.FFSInfo.ID)
	assert.Equal(t, "token2", got.FFSInfo.Token)
>>>>>>> 440fbbec
}

func TestUsers_Delete(t *testing.T) {
	db := newDB(t)
	col, err := NewUsers(context.Background(), db)
	require.NoError(t, err)

	_, key, err := crypto.GenerateEd25519Key(rand.Reader)
	require.NoError(t, err)
	err = col.Create(context.Background(), key, nil)
	require.NoError(t, err)

	err = col.Delete(context.Background(), key)
	require.NoError(t, err)
	_, err = col.Get(context.Background(), key)
	require.Error(t, err)
}

func TestUsers_BucketsTotalSize(t *testing.T) {
	db := newDB(t)
	col, err := NewUsers(context.Background(), db)
	require.NoError(t, err)

	_, key, err := crypto.GenerateEd25519Key(rand.Reader)
	require.NoError(t, err)
	err = col.Create(context.Background(), key, nil)
	require.NoError(t, err)

	err = col.SetBucketsTotalSize(context.Background(), key, 1234)
	require.NoError(t, err)

	got, err := col.Get(context.Background(), key)
	require.NoError(t, err)
	assert.Equal(t, int64(1234), got.BucketsTotalSize)
}<|MERGE_RESOLUTION|>--- conflicted
+++ resolved
@@ -39,8 +39,6 @@
 	assert.Equal(t, key, got.Key)
 	assert.Equal(t, "id", got.FFSInfo.ID)
 	assert.Equal(t, "token", got.FFSInfo.Token)
-<<<<<<< HEAD
-=======
 }
 
 func TestUsers_UpdateFFSInfo(t *testing.T) {
@@ -70,7 +68,6 @@
 	assert.Equal(t, key, got.Key)
 	assert.Equal(t, "id2", got.FFSInfo.ID)
 	assert.Equal(t, "token2", got.FFSInfo.Token)
->>>>>>> 440fbbec
 }
 
 func TestUsers_Delete(t *testing.T) {
