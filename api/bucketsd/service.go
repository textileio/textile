package bucketsd

import (
	"bytes"
	"context"
	"crypto/rand"
	"errors"
	"fmt"
	"io"
	"io/ioutil"
	"math/big"
	gopath "path"
	"strconv"
	"strings"
	"sync"
	"time"

	"github.com/google/go-cmp/cmp"
	"github.com/ipfs/go-cid"
	ipfsfiles "github.com/ipfs/go-ipfs-files"
	ipld "github.com/ipfs/go-ipld-format"
	logging "github.com/ipfs/go-log/v2"
	dag "github.com/ipfs/go-merkledag"
	"github.com/ipfs/go-unixfs"
	iface "github.com/ipfs/interface-go-ipfs-core"
	"github.com/ipfs/interface-go-ipfs-core/options"
	"github.com/ipfs/interface-go-ipfs-core/path"
	"github.com/textileio/dcrypto"
	"github.com/textileio/go-threads/core/thread"
	"github.com/textileio/go-threads/db"
	nutil "github.com/textileio/go-threads/net/util"
	pow "github.com/textileio/powergate/v2/api/client"
	userPb "github.com/textileio/powergate/v2/api/gen/powergate/user/v1"
	powUtil "github.com/textileio/powergate/v2/util"
	pb "github.com/textileio/textile/v2/api/bucketsd/pb"
	"github.com/textileio/textile/v2/api/common"
	"github.com/textileio/textile/v2/buckets"
	"github.com/textileio/textile/v2/buckets/archive/retrieval"
	"github.com/textileio/textile/v2/buckets/archive/tracker"
	"github.com/textileio/textile/v2/ipns"
	mdb "github.com/textileio/textile/v2/mongodb"
	tdb "github.com/textileio/textile/v2/threaddb"
	"github.com/textileio/textile/v2/util"
	"golang.org/x/sync/errgroup"
	"google.golang.org/grpc/codes"
	"google.golang.org/grpc/status"
)

const (
	// chunkSize for get file requests.
	chunkSize = 1024 * 32 // 32 KiB
	// maxArchiveSize is the max bucket size that can be archived to filecoin.
	maxArchiveSize = 1024 * 1024 * 1024 * 64 // 64 GiB
	// pinNotRecursiveMsg is used to match an IPFS "recursively pinned already" error.
	pinNotRecursiveMsg = "'from' cid was not recursively pinned already"
)

var (
	log = logging.Logger("bucketsapi")

	// ErrArchivingFeatureDisabled indicates an archive was requested with archiving disabled.
	ErrArchivingFeatureDisabled = errors.New("archiving feature is disabled")

	// ErrMaxArchiveSizeExceeded indicates the requested operation exceeds the max archive size.
	ErrMaxArchiveSizeExceeded = errors.New("requested archive exceeds max size limit of 64 GiB")

	// ErrStorageQuotaExhausted indicates the requested operation exceeds the storage allowance.
	ErrStorageQuotaExhausted = errors.New("storage quota exhausted")

	// errInvalidNodeType indicates a node with type other than raw of proto was encountered.
	errInvalidNodeType = errors.New("invalid node type")

	// errDBRequired indicates the request requires a thread ID.
	errDBRequired = errors.New("db required")

	// baseArchiveStorageConfig is used to build the final StorageConfig after being
	// combined with information from the ArchiveConfig
	baseArchiveStorageConfig = &userPb.StorageConfig{
		Hot: &userPb.HotConfig{
			Enabled: false,
		},
		Cold: &userPb.ColdConfig{
			Enabled: true,
		},
	}

	// @todo: Export the default storage config from powergate so we can create this from it.
	defaultDefaultArchiveConfig = mdb.ArchiveConfig{
		RepFactor:       1,
		DealMinDuration: powUtil.MinDealDuration,
		FastRetrieval:   true,
		DealStartOffset: 72 * 60 * 60 / powUtil.EpochDurationSeconds, // 72hs
	}
)

type ctxKey string

// Service is a gRPC service for buckets.
type Service struct {
	Collections               *mdb.Collections
	Buckets                   *tdb.Buckets
	GatewayURL                string
	GatewayBucketsHost        string
	IPFSClient                iface.CoreAPI
	IPNSManager               *ipns.Manager
	PowergateClient           *pow.Client
	PowergateAdminToken       string
	ArchiveTracker            *tracker.Tracker
	FilRetrieval              *retrieval.FilRetrieval
	Semaphores                *nutil.SemaphorePool
	MaxBucketArchiveSize      int64
	MaxBucketArchiveRepFactor int
}

var (
	_ nutil.SemaphoreKey = (*buckLock)(nil)
)

type buckLock string

func (l buckLock) Key() string {
	return string(l)
}

func (s *Service) List(ctx context.Context, _ *pb.ListRequest) (*pb.ListResponse, error) {
	log.Debugf("received list request")

	dbID, ok := common.ThreadIDFromContext(ctx)
	if !ok {
		return nil, errDBRequired
	}
	dbToken, _ := thread.TokenFromContext(ctx)

	list, err := s.Buckets.List(ctx, dbID, &db.Query{}, &tdb.Bucket{}, tdb.WithToken(dbToken))
	if err != nil {
		return nil, err
	}
	bucks := list.([]*tdb.Bucket)
	roots := make([]*pb.Root, len(bucks))
	for i, buck := range bucks {
		roots[i], err = getPbRoot(dbID, buck)
		if err != nil {
			return nil, err
		}
	}
	return &pb.ListResponse{Roots: roots}, nil
}

func getPbRoot(dbID thread.ID, buck *tdb.Bucket) (*pb.Root, error) {
	var pmdOld *pb.Metadata
	md, ok := buck.Metadata[""]
	if ok {
		var err error
		pmdOld, err = metadataToPb(md)
		if err != nil {
			return nil, err
		}
	}
	pmd := make(map[string]*pb.Metadata)
	for p, md := range buck.Metadata {
		m, err := metadataToPb(md)
		if err != nil {
			return nil, err
		}
		pmd[p] = m
	}
	return &pb.Root{
		Thread:       dbID.String(),
		Key:          buck.Key,
		Owner:        buck.Owner,
		Name:         buck.Name,
		Version:      int32(buck.Version),
		LinkKey:      buck.LinkKey,
		Path:         buck.Path,
		Metadata:     pmdOld, // @todo: For v3, remove this.
		PathMetadata: pmd,
		Archives:     archivesToPb(buck.Archives),
		CreatedAt:    buck.CreatedAt,
		UpdatedAt:    buck.UpdatedAt,
	}, nil
}

func metadataToPb(md tdb.Metadata) (*pb.Metadata, error) {
	roles := make(map[string]pb.PathAccessRole)
	for k, r := range md.Roles {
		var pr pb.PathAccessRole
		switch r {
		case buckets.None:
			pr = pb.PathAccessRole_PATH_ACCESS_ROLE_UNSPECIFIED
		case buckets.Reader:
			pr = pb.PathAccessRole_PATH_ACCESS_ROLE_READER
		case buckets.Writer:
			pr = pb.PathAccessRole_PATH_ACCESS_ROLE_WRITER
		case buckets.Admin:
			pr = pb.PathAccessRole_PATH_ACCESS_ROLE_ADMIN
		default:
			return nil, fmt.Errorf("unknown path access role %d", r)
		}
		roles[k] = pr
	}
	return &pb.Metadata{
		Key:       md.Key,
		Roles:     roles,
		UpdatedAt: md.UpdatedAt,
	}, nil
}

func archivesToPb(archives tdb.Archives) *pb.Archives {
	pba := &pb.Archives{
		Current: &pb.Archive{
			Cid:      archives.Current.Cid,
			DealInfo: dealsToPb(archives.Current.Deals),
		},
		History: make([]*pb.Archive, len(archives.History)),
	}
	for i, a := range archives.History {
		pba.History[i] = &pb.Archive{
			Cid:      a.Cid,
			DealInfo: dealsToPb(a.Deals),
		}
	}
	return pba
}

func dealsToPb(deals []tdb.Deal) []*pb.DealInfo {
	pbd := make([]*pb.DealInfo, len(deals))
	for i, d := range deals {
		pbd[i] = &pb.DealInfo{
			ProposalCid: d.ProposalCid,
			Miner:       d.Miner,
		}
	}
	return pbd
}

func (s *Service) Create(ctx context.Context, req *pb.CreateRequest) (*pb.CreateResponse, error) {
	log.Debugf("received create request")

	dbID, ok := common.ThreadIDFromContext(ctx)
	if !ok {
		return nil, errDBRequired
	}
	dbToken, _ := thread.TokenFromContext(ctx)

	var bootCid cid.Cid
	if req.BootstrapCid != "" {
		var err error
		bootCid, err = cid.Decode(req.BootstrapCid)
		if err != nil {
			return nil, fmt.Errorf("invalid bootstrap cid: %v", err)
		}
	}

	// If the bucket is created from some imported archive,
	// create the retrieval request, and let all the process
	// happend async in the background.
	if req.Unfreeze {
		account, _ := mdb.AccountFromContext(ctx)
		owner := account.Owner()
		accKey := owner.Key.String()
		powToken := owner.PowInfo.Token

		rid, err := s.FilRetrieval.CreateForNewBucket(ctx, accKey, dbID, dbToken, req.Name, req.Private, bootCid, powToken)
		if err != nil {
			return nil, fmt.Errorf("creating retrieval: %s", err)
		}
		return &pb.CreateResponse{
			RetrievalId: rid,
		}, nil
	}

	// If not created with --unfreeze, just do the normal case.
	ctx, buck, seed, err := s.createBucket(ctx, dbID, dbToken, req.Name, req.Private, bootCid)
	if err != nil {
		return nil, err
	}
	var seedData []byte
	if buck.IsPrivate() {
		fileKey, err := buck.GetFileEncryptionKeyForPath("")
		if err != nil {
			return nil, err
		}
		seedData, err = decryptData(seed.RawData(), fileKey)
		if err != nil {
			return nil, err
		}
	} else {
		seedData = seed.RawData()
	}

	root, err := getPbRoot(dbID, buck)
	if err != nil {
		return nil, err
	}
	links, err := s.createLinks(ctx, dbID, buck, "", dbToken)
	if err != nil {
		return nil, err
	}
	return &pb.CreateResponse{
		Root:    root,
		Links:   links,
		Seed:    seedData,
		SeedCid: seed.Cid().String(),
		Pinned:  s.getPinnedBytes(ctx),
	}, nil
}

// CreateBucket is a wrapper to enable creating a bucket from an internal method.
// TODO(**): We should consider refactor createBucket code (and other related stuff) out of
// `Service`, since this logic is useful for other cases than serving APIs.
func (s *Service) CreateBucket(ctx context.Context,
	threadID thread.ID,
	threadToken thread.Token,
	buckName string,
	buckPrivate bool,
	dataCid cid.Cid) error {
	_, _, _, err := s.createBucket(ctx, threadID, threadToken, buckName, buckPrivate, dataCid)
	return err
}

// createBucket returns a new bucket and seed node.
func (s *Service) createBucket(
	ctx context.Context,
	dbID thread.ID,
	dbToken thread.Token,
	name string,
	private bool,
	bootCid cid.Cid,
) (nctx context.Context, buck *tdb.Bucket, seed ipld.Node, err error) {
	var owner thread.PubKey
	if dbToken.Defined() {
		owner, err = dbToken.PubKey()
		if err != nil {
			return ctx, nil, nil, fmt.Errorf("creating bucket: invalid token public key")
		}
	}

	// Create bucket keys if private
	var linkKey, fileKey []byte
	if private {
		var err error
		linkKey, err = dcrypto.NewKey()
		if err != nil {
			return ctx, nil, nil, err
		}
		fileKey, err = dcrypto.NewKey()
		if err != nil {
			return ctx, nil, nil, err
		}
	}

	// Make a random seed, which ensures a bucket's uniqueness
	seed, err = makeSeed(fileKey)
	if err != nil {
		return
	}

	// Create the bucket directory
	var buckPath path.Resolved
	if bootCid.Defined() {
		ctx, buckPath, err = s.createBootstrappedPath(ctx, "", seed, bootCid, linkKey, fileKey)
		if err != nil {
			return ctx, nil, nil, fmt.Errorf("creating prepared bucket: %v", err)
		}
	} else {
		ctx, buckPath, err = s.createPristinePath(ctx, seed, linkKey)
		if err != nil {
			return ctx, nil, nil, fmt.Errorf("creating pristine bucket: %v", err)
		}
	}

	// Create top-level metadata
	now := time.Now()
	md := map[string]tdb.Metadata{
		"": tdb.NewDefaultMetadata(owner, fileKey, now),
		buckets.SeedName: {
			Roles:     make(map[string]buckets.Role),
			UpdatedAt: now.UnixNano(),
		},
	}

	// Create a new IPNS key
	buckKey, err := s.IPNSManager.CreateKey(ctx, dbID)
	if err != nil {
		return
	}

	// Create the bucket using the IPNS key as instance ID
	buck, err = s.Buckets.New(
		ctx,
		dbID,
		buckKey,
		buckPath,
		now,
		owner,
		md,
		tdb.WithNewBucketName(name),
		tdb.WithNewBucketKey(linkKey),
		tdb.WithNewBucketToken(dbToken))
	if err != nil {
		return
	}

	// Finally, publish the new bucket's address to the name system
	go s.IPNSManager.Publish(buckPath, buck.Key)
	return ctx, buck, seed, nil
}

// makeSeed returns a raw ipld node containing a random seed.
func makeSeed(key []byte) (ipld.Node, error) {
	seed := make([]byte, 32)
	if _, err := rand.Read(seed); err != nil {
		return nil, err
	}
	// Encrypt seed if key is set (treating the seed differently here would complicate bucket reading)
	if key != nil {
		var err error
		seed, err = encryptData(seed, nil, key)
		if err != nil {
			return nil, err
		}
	}
	return dag.NewRawNode(seed), nil
}

// encryptData encrypts data with the new key, decrypting with current key if needed.
func encryptData(data, currentKey, newKey []byte) ([]byte, error) {
	if currentKey != nil {
		var err error
		data, err = decryptData(data, currentKey)
		if err != nil {
			return nil, err
		}
	}
	r, err := dcrypto.NewEncrypter(bytes.NewReader(data), newKey)
	if err != nil {
		return nil, err
	}
	return ioutil.ReadAll(r)
}

// createPristinePath creates an IPFS path which only contains the seed file.
// The returned path will be pinned.
func (s *Service) createPristinePath(
	ctx context.Context,
	seed ipld.Node,
	key []byte,
) (context.Context, path.Resolved, error) {
	// Create the initial bucket directory
	n, err := newDirWithNode(seed, buckets.SeedName, key)
	if err != nil {
		return ctx, nil, err
	}
	if err = s.IPFSClient.Dag().AddMany(ctx, []ipld.Node{n, seed}); err != nil {
		return ctx, nil, err
	}
	pins := []ipld.Node{n}
	if key != nil {
		pins = append(pins, seed)
	}
	ctx, err = s.pinBlocks(ctx, pins)
	if err != nil {
		return ctx, nil, err
	}
	return ctx, path.IpfsPath(n.Cid()), nil
}

// pinBlocks pins blocks, accounting for sum bytes pinned for context.
func (s *Service) pinBlocks(ctx context.Context, nodes []ipld.Node) (context.Context, error) {
	var totalAddedSize int64
	for _, n := range nodes {
		s, err := n.Stat()
		if err != nil {
			return ctx, fmt.Errorf("getting size of node: %v", err)
		}
		totalAddedSize += int64(s.CumulativeSize)
	}

	// Check context owner's storage allowance
	owner, ok := buckets.BucketOwnerFromContext(ctx)
	if ok && totalAddedSize > owner.StorageAvailable {
		return ctx, ErrStorageQuotaExhausted
	}

	if err := s.IPFSClient.Dag().Pinning().AddMany(ctx, nodes); err != nil {
		return ctx, fmt.Errorf("pinning set of nodes: %v", err)
	}
	return s.addPinnedBytes(ctx, totalAddedSize), nil
}

// addPinnedBytes adds the provided delta to a running total for context.
func (s *Service) addPinnedBytes(ctx context.Context, delta int64) context.Context {
	total, _ := ctx.Value(ctxKey("pinnedBytes")).(int64)
	ctx = context.WithValue(ctx, ctxKey("pinnedBytes"), total+delta)
	owner, ok := buckets.BucketOwnerFromContext(ctx)
	if ok {
		owner.StorageUsed += delta
		owner.StorageAvailable -= delta
		owner.StorageDelta += delta
		ctx = buckets.NewBucketOwnerContext(ctx, owner)
	}
	return ctx
}

// getPinnedBytes returns the total pinned bytes for context.
func (s *Service) getPinnedBytes(ctx context.Context) int64 {
	pinned, _ := ctx.Value(ctxKey("pinnedBytes")).(int64)
	return pinned
}

// createBootstrapedPath creates an IPFS path which is the bootCid UnixFS DAG,
// with tdb.SeedName seed file added to the root of the DAG. The returned path will
// be pinned.
func (s *Service) createBootstrappedPath(
	ctx context.Context,
	destPath string,
	seed ipld.Node,
	bootCid cid.Cid,
	linkKey,
	fileKey []byte,
) (context.Context, path.Resolved, error) {
	pth := path.IpfsPath(bootCid)
	bootSize, err := s.dagSize(ctx, pth)
	if err != nil {
		return ctx, nil, fmt.Errorf("resolving boot cid node: %v", err)
	}

	// Check context owner's storage allowance
	owner, ok := buckets.BucketOwnerFromContext(ctx)
	if ok && bootSize > owner.StorageAvailable {
		return ctx, nil, ErrStorageQuotaExhausted
	}

	// Here we have to walk and possibly encrypt the boot path dag
	n, nodes, err := s.newDirFromExistingPath(ctx, pth, destPath, linkKey, fileKey, seed, buckets.SeedName)
	if err != nil {
		return ctx, nil, err
	}
	if err = s.IPFSClient.Dag().AddMany(ctx, nodes); err != nil {
		return ctx, nil, err
	}
	var pins []ipld.Node
	if linkKey != nil {
		pins = nodes
	} else {
		pins = []ipld.Node{n}
	}
	ctx, err = s.pinBlocks(ctx, pins)
	if err != nil {
		return ctx, nil, err
	}
	return ctx, path.IpfsPath(n.Cid()), nil
}

// newDirWithNode returns a new proto node directory wrapping the node,
// which is encrypted if key is not nil.
func newDirWithNode(n ipld.Node, name string, key []byte) (ipld.Node, error) {
	dir := unixfs.EmptyDirNode()
	dir.SetCidBuilder(dag.V1CidPrefix())
	if err := dir.AddNodeLink(name, n); err != nil {
		return nil, err
	}
	return encryptNode(dir, key)
}

// encryptNode returns the encrypted version of node if key is not nil.
func encryptNode(n *dag.ProtoNode, key []byte) (*dag.ProtoNode, error) {
	if key == nil {
		return n, nil
	}
	cipher, err := encryptData(n.RawData(), nil, key)
	if err != nil {
		return nil, err
	}
	en := dag.NodeWithData(unixfs.FilePBData(cipher, uint64(len(cipher))))
	en.SetCidBuilder(dag.V1CidPrefix())
	return en, nil
}

// newDirFromExistingPath returns a new dir based on path.
// If keys are not nil, this method recursively walks the path, encrypting files and directories.
// If add is not nil, it will be included in the resulting (possibly encrypted) node under a link named addName.
// This method returns the root node and a list of all new nodes (which also includes the root).
func (s *Service) newDirFromExistingPath(
	ctx context.Context,
	pth path.Path,
	destPath string,
	linkKey,
	fileKey []byte,
	add ipld.Node,
	addName string,
) (ipld.Node, []ipld.Node, error) {
	rn, err := s.IPFSClient.ResolveNode(ctx, pth)
	if err != nil {
		return nil, nil, err
	}
	top, ok := rn.(*dag.ProtoNode)
	if !ok {
		return nil, nil, dag.ErrNotProtobuf
	}
	if linkKey == nil && fileKey == nil {
		nodes := []ipld.Node{top}
		if add != nil {
			if err := top.AddNodeLink(addName, add); err != nil {
				return nil, nil, err
			}
			nodes = append(nodes, add)
		}
		return top, nodes, nil
	} else if linkKey == nil || fileKey == nil {
		return nil, nil, fmt.Errorf("invalid link or file key")
	}

	// Walk the node, encrypting the leaves and directories
	var addNode *namedNode
	if add != nil {
		addNode = &namedNode{
			name: addName,
			node: add,
		}
	}
	nmap, err := s.encryptDag(
		ctx,
		top,
		destPath,
		linkKey,
		nil,
		nil,
		fileKey,
		addNode,
	)
	if err != nil {
		return nil, nil, err
	}

	// Collect new nodes
	nodes := make([]ipld.Node, len(nmap))
	i := 0
	for _, tn := range nmap {
		nodes[i] = tn.node
		i++
	}
	return nmap[top.Cid()].node, nodes, nil
}

type namedNode struct {
	name string
	path string
	node ipld.Node
	cid  cid.Cid
}

type namedNodes struct {
	sync.RWMutex
	m map[cid.Cid]*namedNode
}

func newNamedNodes() *namedNodes {
	return &namedNodes{
		m: make(map[cid.Cid]*namedNode),
	}
}

func (nn *namedNodes) Get(c cid.Cid) *namedNode {
	nn.RLock()
	defer nn.RUnlock()
	return nn.m[c]
}

func (nn *namedNodes) Store(c cid.Cid, n *namedNode) {
	nn.Lock()
	defer nn.Unlock()
	nn.m[c] = n
}

// encryptDag creates an encrypted version of root that includes all child nodes.
// Leaf nodes are encrypted and linked to parents, which are then encrypted and
// linked to their parents, and so on up to root.
// add will be added to the encrypted root node if not nil.
// This method returns a map of all nodes keyed by their _original_ plaintext cid,
// and a list of the root's direct links.
func (s *Service) encryptDag(
	ctx context.Context,
	root ipld.Node,
	destPath string,
	linkKey []byte,
	currentFileKeys,
	newFileKeys map[string][]byte,
	newFileKey []byte,
	add *namedNode,
) (map[cid.Cid]*namedNode, error) {
	// Step 1: Create a preordered list of joint and leaf nodes
	var stack, joints []*namedNode
	var cur *namedNode
	jmap := make(map[cid.Cid]*namedNode)
	lmap := make(map[cid.Cid]*namedNode)
	ds := s.IPFSClient.Dag()

	stack = append(stack, &namedNode{node: root, path: destPath})
	for len(stack) > 0 {
		n := len(stack) - 1
		cur = stack[n]
		stack = stack[:n]

		if _, ok := jmap[cur.node.Cid()]; ok {
			continue
		}
		if _, ok := lmap[cur.node.Cid()]; ok {
			continue
		}

	types:
		switch cur.node.(type) {
		case *dag.RawNode:
			lmap[cur.node.Cid()] = cur
		case *dag.ProtoNode:
			// Add links to the stack
			cur.cid = cur.node.Cid()
			if currentFileKeys != nil {
				var err error
				cur.node, _, err = decryptNode(cur.node, linkKey)
				if err != nil {
					return nil, err
				}
			}
			for _, l := range cur.node.Links() {
				if l.Name == "" {
					// We have discovered a raw file node wrapper
					// Use the original cur node because file node wrappers aren't encrypted
					lmap[cur.cid] = cur
					break types
				}
				ln, err := l.GetNode(ctx, ds)
				if err != nil {
					return nil, err
				}
				stack = append(stack, &namedNode{
					name: l.Name,
					path: gopath.Join(cur.path, l.Name),
					node: ln,
				})
			}
			joints = append(joints, cur)
			jmap[cur.cid] = cur
		default:
			return nil, errInvalidNodeType
		}
	}

	// Step 2: Encrypt all leaf nodes in parallel
	nmap := newNamedNodes()
	eg, gctx := errgroup.WithContext(ctx)
	for _, l := range lmap {
		l := l
		cfk := getFileKey(nil, currentFileKeys, l.path)
		nfk := getFileKey(newFileKey, newFileKeys, l.path)
		if nfk == nil {
			// This shouldn't happen
			return nil, fmt.Errorf("new file key not found for path %s", l.path)
		}
		eg.Go(func() error {
			if gctx.Err() != nil {
				return nil
			}
			var cn ipld.Node
			switch l.node.(type) {
			case *dag.RawNode:
				data, err := encryptData(l.node.RawData(), cfk, nfk)
				if err != nil {
					return err
				}
				cn = dag.NewRawNode(data)
			case *dag.ProtoNode:
				var err error
				cn, err = s.encryptFileNode(gctx, l.node, cfk, nfk)
				if err != nil {
					return err
				}
			}
			nmap.Store(l.node.Cid(), &namedNode{
				name: l.name,
				node: cn,
			})
			return nil
		})
	}
	if err := eg.Wait(); err != nil {
		return nil, err
	}

	// Step 3: Encrypt joint nodes in reverse, walking up to root
	// Note: In the case where we're re-encrypting a dag, joints will already be decrypted.
	for i := len(joints) - 1; i >= 0; i-- {
		j := joints[i]
		jn := j.node.(*dag.ProtoNode)
		dir := unixfs.EmptyDirNode()
		dir.SetCidBuilder(dag.V1CidPrefix())
		for _, l := range jn.Links() {
			ln := nmap.Get(l.Cid)
			if ln == nil {
				return nil, fmt.Errorf("link node not found")
			}
			if err := dir.AddNodeLink(ln.name, ln.node); err != nil {
				return nil, err
			}
		}
		if i == 0 && add != nil {
			if err := dir.AddNodeLink(add.name, add.node); err != nil {
				return nil, err
			}
			nmap.Store(add.node.Cid(), add)
		}
		cn, err := encryptNode(dir, linkKey)
		if err != nil {
			return nil, err
		}
		nmap.Store(j.cid, &namedNode{
			name: j.name,
			node: cn,
		})
	}
	return nmap.m, nil
}

func getFileKey(key []byte, pathKeys map[string][]byte, pth string) []byte {
	if pathKeys == nil {
		return key
	}
	k, ok := pathKeys[pth]
	if ok {
		return k
	}
	return key
}

// encryptFileNode encrypts node with the new key, decrypting with current key if needed.
func (s *Service) encryptFileNode(ctx context.Context, n ipld.Node, currentKey, newKey []byte) (ipld.Node, error) {
	fn, err := s.IPFSClient.Unixfs().Get(ctx, path.IpfsPath(n.Cid()))
	if err != nil {
		return nil, err
	}
	defer fn.Close()
	file := ipfsfiles.ToFile(fn)
	if file == nil {
		return nil, fmt.Errorf("node is a directory")
	}
	var r1 io.Reader
	if currentKey != nil {
		r1, err = dcrypto.NewDecrypter(file, currentKey)
		if err != nil {
			return nil, err
		}
	} else {
		r1 = file
	}
	r2, err := dcrypto.NewEncrypter(r1, newKey)
	if err != nil {
		return nil, err
	}
	pth, err := s.IPFSClient.Unixfs().Add(
		ctx,
		ipfsfiles.NewReaderFile(r2),
		options.Unixfs.CidVersion(1),
		options.Unixfs.Pin(false),
	)
	if err != nil {
		return nil, err
	}
	return s.IPFSClient.ResolveNode(ctx, pth)
}

func (s *Service) Root(ctx context.Context, req *pb.RootRequest) (*pb.RootResponse, error) {
	log.Debugf("received root request")

	dbID, ok := common.ThreadIDFromContext(ctx)
	if !ok {
		return nil, errDBRequired
	}
	dbToken, _ := thread.TokenFromContext(ctx)

	buck := &tdb.Bucket{}
	err := s.Buckets.GetSafe(ctx, dbID, req.Key, buck, tdb.WithToken(dbToken))
	if err != nil {
		return nil, err
	}
	root, err := getPbRoot(dbID, buck)
	if err != nil {
		return nil, err
	}
	return &pb.RootResponse{
		Root: root,
	}, nil
}

func (s *Service) Links(ctx context.Context, req *pb.LinksRequest) (*pb.LinksResponse, error) {
	log.Debugf("received lists request")

	dbID, ok := common.ThreadIDFromContext(ctx)
	if !ok {
		return nil, errDBRequired
	}
	dbToken, _ := thread.TokenFromContext(ctx)

	buck := &tdb.Bucket{}
	err := s.Buckets.GetSafe(ctx, dbID, req.Key, buck, tdb.WithToken(dbToken))
	if err != nil {
		return nil, err
	}
	return s.createLinks(ctx, dbID, buck, cleanPath(req.Path), dbToken)
}

func (s *Service) createLinks(
	ctx context.Context,
	dbID thread.ID,
	buck *tdb.Bucket,
	pth string,
	dbToken thread.Token,
) (*pb.LinksResponse, error) {
	var threadLink, wwwLink, ipnsLink string
	threadLink = fmt.Sprintf("%s/thread/%s/%s/%s", s.GatewayURL, dbID, buckets.CollectionName, buck.Key)
	if s.GatewayBucketsHost != "" {
		parts := strings.Split(s.GatewayURL, "://")
		if len(parts) < 2 {
			return nil, fmt.Errorf("failed to parse gateway URL: %s", s.GatewayURL)
		}
		wwwLink = fmt.Sprintf("%s://%s.%s", parts[0], buck.Key, s.GatewayBucketsHost)
	}
	ipnsLink = fmt.Sprintf("%s/ipns/%s", s.GatewayURL, buck.Key)

	if _, _, ok := buck.GetMetadataForPath(pth, false); !ok {
		return nil, fmt.Errorf("could not resolve path: %s", pth)
	}
	if pth != "" {
		npth, err := inflateFilePath(buck, pth)
		if err != nil {
			return nil, err
		}
		linkKey := buck.GetLinkEncryptionKey()
		if _, err := s.getNodeAtPath(ctx, npth, linkKey); err != nil {
			return nil, err
		}
		pth = "/" + pth
		threadLink += pth
		if wwwLink != "" {
			wwwLink += pth
		}
		ipnsLink += pth
	}
	if buck.IsPrivate() {
		query := "?token=" + string(dbToken)
		threadLink += query
		if wwwLink != "" {
			wwwLink += query
		}
		ipnsLink += query
	}
	return &pb.LinksResponse{
		Url:  threadLink,
		Www:  wwwLink,
		Ipns: ipnsLink,
	}, nil
}

func (s *Service) SetPath(ctx context.Context, req *pb.SetPathRequest) (res *pb.SetPathResponse, err error) {
	log.Debugf("received set path request")

	dbID, ok := common.ThreadIDFromContext(ctx)
	if !ok {
		return nil, errDBRequired
	}
	dbToken, _ := thread.TokenFromContext(ctx)

	destPath := cleanPath(req.Path)
	bootCid, err := cid.Decode(req.Cid)
	if err != nil {
		return nil, fmt.Errorf("invalid remote cid: %v", err)
	}

	lck := s.Semaphores.Get(buckLock(req.Key))
	lck.Acquire()
	defer lck.Release()

	buck := &tdb.Bucket{}
	if err = s.Buckets.GetSafe(ctx, dbID, req.Key, buck, tdb.WithToken(dbToken)); err != nil {
		return nil, fmt.Errorf("get bucket: %v", err)
	}

	buck.UpdatedAt = time.Now().UnixNano()
	buck.SetMetadataAtPath(destPath, tdb.Metadata{
		UpdatedAt: buck.UpdatedAt,
	})
	buck.UnsetMetadataWithPrefix(destPath + "/")

	if err = s.Buckets.Verify(ctx, dbID, buck, tdb.WithToken(dbToken)); err != nil {
		return nil, err
	}

	var linkKey, fileKey []byte
	if buck.IsPrivate() {
		linkKey = buck.GetLinkEncryptionKey()
		fileKey, err = buck.GetFileEncryptionKeyForPath(destPath)
		if err != nil {
			return nil, err
		}
	}

	buckPath := path.New(buck.Path)
	ctx, dirPath, err := s.setPathFromExistingCid(ctx, buck, buckPath, destPath, bootCid, linkKey, fileKey)
	if err != nil {
		return nil, err
	}
	buck.Path = dirPath.String()
	if err = s.Buckets.Save(ctx, dbID, buck, tdb.WithToken(dbToken)); err != nil {
		return nil, err
	}
	return &pb.SetPathResponse{
		Pinned: s.getPinnedBytes(ctx),
	}, nil
}

// setPathFromExistingCid sets the path with a cid from the network, encrypting with file key if present.
func (s *Service) setPathFromExistingCid(
	ctx context.Context,
	buck *tdb.Bucket,
	buckPath path.Path,
	destPath string,
	bootCid cid.Cid,
	linkKey,
	fileKey []byte,
) (context.Context, path.Resolved, error) {
	var dirPath path.Resolved
	if destPath == "" {
		sn, err := makeSeed(fileKey)
		if err != nil {
			return ctx, nil, fmt.Errorf("generating new seed: %v", err)
		}
		ctx, dirPath, err = s.createBootstrappedPath(ctx, destPath, sn, bootCid, linkKey, fileKey)
		if err != nil {
			return ctx, nil, fmt.Errorf("generating bucket new root: %v", err)
		}
		if buck.IsPrivate() {
			buckPathResolved, err := s.IPFSClient.ResolvePath(ctx, buckPath)
			if err != nil {
				return ctx, nil, fmt.Errorf("resolving path: %v", err)
			}
			ctx, err = s.unpinNodeAndBranch(ctx, buckPathResolved, linkKey)
			if err != nil {
				return ctx, nil, fmt.Errorf("unpinning pinned root: %v", err)
			}
		} else {
			ctx, err = s.unpinPath(ctx, buckPath)
			if err != nil {
				return ctx, nil, fmt.Errorf("updating pinned root: %v", err)
			}
		}
	} else {
		bootPath := path.IpfsPath(bootCid)
		if buck.IsPrivate() {
			n, nodes, err := s.newDirFromExistingPath(ctx, bootPath, destPath, linkKey, fileKey, nil, "")
			if err != nil {
				return ctx, nil, fmt.Errorf("resolving remote path: %v", err)
			}
			ctx, dirPath, err = s.insertNodeAtPath(ctx, n, path.Join(buckPath, destPath), linkKey)
			if err != nil {
				return ctx, nil, fmt.Errorf("updating pinned root: %v", err)
			}
			ctx, err = s.addAndPinNodes(ctx, nodes)
			if err != nil {
				return ctx, nil, err
			}
		} else {
			var err error
			dirPath, err = s.IPFSClient.Object().AddLink(
				ctx,
				buckPath,
				destPath,
				bootPath,
				options.Object.Create(true),
			)
			if err != nil {
				return ctx, nil, fmt.Errorf("adding folder: %v", err)
			}
			ctx, err = s.updateOrAddPin(ctx, buckPath, dirPath)
			if err != nil {
				return ctx, nil, fmt.Errorf("updating pinned root: %v", err)
			}
		}
	}
	return ctx, dirPath, nil
}

// unpinPath unpins path and accounts for sum bytes pinned for context.
func (s *Service) unpinPath(ctx context.Context, path path.Path) (context.Context, error) {
	if err := s.IPFSClient.Pin().Rm(ctx, path); err != nil {
		return ctx, err
	}
	size, err := s.dagSize(ctx, path)
	if err != nil {
		return ctx, fmt.Errorf("getting size of removed node: %v", err)
	}
	return s.addPinnedBytes(ctx, -size), nil
}

// addAndPinNodes adds and pins nodes, accounting for sum bytes pinned for context.
func (s *Service) addAndPinNodes(ctx context.Context, nodes []ipld.Node) (context.Context, error) {
	if err := s.IPFSClient.Dag().AddMany(ctx, nodes); err != nil {
		return ctx, err
	}
	return s.pinBlocks(ctx, nodes)
}

func (s *Service) ListPath(ctx context.Context, req *pb.ListPathRequest) (*pb.ListPathResponse, error) {
	log.Debugf("received list path request")

	dbID, ok := common.ThreadIDFromContext(ctx)
	if !ok {
		return nil, errDBRequired
	}
	dbToken, _ := thread.TokenFromContext(ctx)

	reqPath := cleanPath(req.Path)
	buck, pth, err := s.getBucketPath(ctx, dbID, req.Key, reqPath, dbToken)
	if err != nil {
		return nil, err
	}

	rep, err := s.pathToPb(ctx, dbID, buck, pth, true)
	if err != nil {
		return nil, err
	}
	if pth.String() == buck.Path {
		rep.Item.Name = buck.Name
	}
	return rep, nil
}

func (s *Service) ListIpfsPath(ctx context.Context, req *pb.ListIpfsPathRequest) (*pb.ListIpfsPathResponse, error) {
	log.Debugf("received list ipfs path request")

	pth := path.New(req.Path)
	item, err := s.pathToItem(ctx, nil, pth, true)
	if err != nil {
		return nil, err
	}
	return &pb.ListIpfsPathResponse{Item: item}, nil
}

// pathToItem returns items at path, optionally including one level down of links.
// If key is not nil, the items will be decrypted.
func (s *Service) pathToItem(
	ctx context.Context,
	buck *tdb.Bucket,
	pth path.Path,
	includeNextLevel bool,
) (*pb.PathItem, error) {
	var linkKey []byte
	if buck != nil {
		linkKey = buck.GetLinkEncryptionKey()
	}
	n, err := s.getNodeAtPath(ctx, pth, linkKey)
	if err != nil {
		return nil, err
	}
	return s.nodeToItem(ctx, buck, n, pth.String(), linkKey, false, includeNextLevel)
}

// getNodeAtPath returns the node at path by traversing and potentially decrypting parent nodes.
func (s *Service) getNodeAtPath(ctx context.Context, pth path.Path, key []byte) (ipld.Node, error) {
	if key != nil {
		rp, fp, err := util.ParsePath(pth)
		if err != nil {
			return nil, err
		}
		np, _, r, err := s.getNodesToPath(ctx, rp, fp, key)
		if err != nil {
			return nil, err
		}
		if r != "" {
			return nil, fmt.Errorf("could not resolve path: %s", pth)
		}
		return np[len(np)-1].new, nil
	} else {
		rp, err := s.IPFSClient.ResolvePath(ctx, pth)
		if err != nil {
			return nil, err
		}
		return s.IPFSClient.Dag().Get(ctx, rp.Cid())
	}
}

// resolveNodeAtPath returns the decrypted node at path and whether or not it is a directory.
func (s *Service) resolveNodeAtPath(ctx context.Context, pth path.Resolved, key []byte) (ipld.Node, bool, error) {
	cn, err := s.IPFSClient.ResolveNode(ctx, pth)
	if err != nil {
		return nil, false, err
	}
	return decryptNode(cn, key)
}

// decryptNode returns a decrypted version of node and whether or not it is a directory.
func decryptNode(cn ipld.Node, key []byte) (ipld.Node, bool, error) {
	switch cn := cn.(type) {
	case *dag.RawNode:
		return cn, false, nil // All raw nodes will be leaves
	case *dag.ProtoNode:
		if key == nil {
			return cn, false, nil // Could be a joint, but it's not important to know in the public case
		}
		fn, err := unixfs.FSNodeFromBytes(cn.Data())
		if err != nil {
			return nil, false, err
		}
		if fn.Data() == nil {
			return cn, false, nil // This node is a raw file wrapper
		}
		plain, err := decryptData(fn.Data(), key)
		if err != nil {
			return nil, false, err
		}
		n, err := dag.DecodeProtobuf(plain)
		if err != nil {
			return dag.NewRawNode(plain), false, nil
		}
		n.SetCidBuilder(dag.V1CidPrefix())
		return n, true, nil
	default:
		return nil, false, errInvalidNodeType
	}
}

// decryptData decrypts data with key.
func decryptData(data, key []byte) ([]byte, error) {
	r, err := dcrypto.NewDecrypter(bytes.NewReader(data), key)
	if err != nil {
		return nil, err
	}
	defer r.Close()
	return ioutil.ReadAll(r)
}

// nodeToItem returns a path item from an IPLD node.
func (s *Service) nodeToItem(
	ctx context.Context,
	buck *tdb.Bucket,
	node ipld.Node,
	pth string,
	key []byte,
	decrypt,
	includeNextLevel bool,
) (*pb.PathItem, error) {
	if decrypt && key != nil {
		var err error
		node, _, err = decryptNode(node, key)
		if err != nil {
			return nil, err
		}
	}
	var pmd *pb.Metadata
	if buck != nil {
		name := cleanPath(strings.TrimPrefix(pth, buck.Path))
		md, _, ok := buck.GetMetadataForPath(name, false)
		if !ok {
			return nil, fmt.Errorf("could not resolve path: %s", pth)
		}
		var err error
		pmd, err = metadataToPb(md)
		if err != nil {
			return nil, err
		}
	}
	stat, err := node.Stat()
	if err != nil {
		return nil, err
	}
	item := &pb.PathItem{
		Cid:      node.Cid().String(),
		Name:     gopath.Base(pth),
		Path:     pth,
		Size:     int64(stat.CumulativeSize),
		Metadata: pmd,
	}
	if pn, ok := node.(*dag.ProtoNode); ok {
		fn, _ := unixfs.FSNodeFromBytes(pn.Data())
		if fn != nil && fn.IsDir() {
			item.IsDir = true
		}
	}
	if item.IsDir {
		for _, l := range node.Links() {
			if l.Name == "" {
				break
			}
			if includeNextLevel {
				p := gopath.Join(pth, l.Name)
				n, err := l.GetNode(ctx, s.IPFSClient.Dag())
				if err != nil {
					return nil, err
				}
				i, err := s.nodeToItem(ctx, buck, n, p, key, true, false)
				if err != nil {
					return nil, err
				}
				item.Items = append(item.Items, i)
			}
			item.ItemsCount++
		}
	}
	return item, nil
}

func parsePath(pth string) (fpth string, err error) {
	if strings.Contains(pth, buckets.SeedName) {
		err = fmt.Errorf("paths containing %s are not allowed", buckets.SeedName)
		return
	}
	return cleanPath(pth), nil
}

func (s *Service) getBucketPath(
	ctx context.Context,
	dbID thread.ID,
	key, pth string,
	token thread.Token,
) (*tdb.Bucket, path.Path, error) {
	buck := &tdb.Bucket{}
	err := s.Buckets.GetSafe(ctx, dbID, key, buck, tdb.WithToken(token))
	if err != nil {
		return nil, nil, err
	}
	npth, err := inflateFilePath(buck, pth)
	return buck, npth, err
}

func cleanPath(pth string) string {
	return strings.TrimPrefix(pth, "/")
}

func inflateFilePath(buck *tdb.Bucket, filePath string) (path.Path, error) {
	npth := path.New(gopath.Join(buck.Path, filePath))
	if err := npth.IsValid(); err != nil {
		return nil, err
	}
	return npth, nil
}

func (s *Service) pathToPb(
	ctx context.Context,
	id thread.ID,
	buck *tdb.Bucket,
	pth path.Path,
	includeNextLevel bool,
) (*pb.ListPathResponse, error) {
	item, err := s.pathToItem(ctx, buck, pth, includeNextLevel)
	if err != nil {
		return nil, err
	}
	root, err := getPbRoot(id, buck)
	if err != nil {
		return nil, err
	}
	return &pb.ListPathResponse{
		Item: item,
		Root: root,
	}, nil
}

func (s *Service) PushPath(server pb.APIService_PushPathServer) (err error) {
	log.Debugf("received push path request")

	dbID, ok := common.ThreadIDFromContext(server.Context())
	if !ok {
		return errDBRequired
	}
	dbToken, _ := thread.TokenFromContext(server.Context())

	req, err := server.Recv()
	if err != nil {
		return err
	}
	var buckKey, headerPath, root string
	switch payload := req.Payload.(type) {
	case *pb.PushPathRequest_Header_:
		buckKey = payload.Header.Key
		headerPath = payload.Header.Path
		root = payload.Header.Root
	default:
		return fmt.Errorf("push bucket path header is required")
	}
	filePath, err := parsePath(headerPath)
	if err != nil {
		return err
	}

	lck := s.Semaphores.Get(buckLock(buckKey))
	lck.Acquire()
	defer lck.Release()

	buck := &tdb.Bucket{}
	err = s.Buckets.GetSafe(server.Context(), dbID, buckKey, buck, tdb.WithToken(dbToken))
	if err != nil {
		return err
	}
	if root != "" && root != buck.Path {
		return status.Error(codes.FailedPrecondition, buckets.ErrNonFastForward.Error())
	}

	buck.UpdatedAt = time.Now().UnixNano()
	buck.SetMetadataAtPath(filePath, tdb.Metadata{
		UpdatedAt: buck.UpdatedAt,
	})
	buck.UnsetMetadataWithPrefix(filePath + "/")

	if err = s.Buckets.Verify(server.Context(), dbID, buck, tdb.WithToken(dbToken)); err != nil {
		return err
	}

	fileKey, err := buck.GetFileEncryptionKeyForPath(filePath)
	if err != nil {
		return err
	}

	reader, writer := io.Pipe()
	var writerErr error
	assignErr := func(err error) {
		writerErr = err
		_ = writer.CloseWithError(err)
	}
	go func() {
		for {
			req, err := server.Recv()
			if err == io.EOF {
				_ = writer.Close()
				return
			} else if err != nil {
				assignErr(fmt.Errorf("error on receive: %v", err))
				return
			}
			switch payload := req.Payload.(type) {
			case *pb.PushPathRequest_Chunk:
				if _, err := writer.Write(payload.Chunk); err != nil {
					assignErr(fmt.Errorf("error writing chunk: %v", err))
					return
				}
			default:
				assignErr(fmt.Errorf("invalid request"))
				return
			}
		}
	}()

	eventCh := make(chan interface{})
	defer close(eventCh)
	chSize := make(chan string)
	go func() {
		for e := range eventCh {
			event, ok := e.(*iface.AddEvent)
			if !ok {
				log.Error("unexpected event type")
				continue
			}
			if event.Path == nil { // This is a progress event
				if err := server.Send(&pb.PushPathResponse{
					Event: &pb.PushPathResponse_Event{
						Name:  event.Name,
						Bytes: event.Bytes,
					},
				}); err != nil {
					log.Errorf("error sending event: %v", err)
				}
			} else {
				chSize <- event.Size // Save size for use in the final response
			}
		}
	}()

	var r io.Reader
	if fileKey != nil {
		r, err = dcrypto.NewEncrypter(reader, fileKey)
		if err != nil {
			return err
		}
	} else {
		r = reader
	}
	newPath, err := s.IPFSClient.Unixfs().Add(
		server.Context(),
		ipfsfiles.NewReaderFile(r),
		options.Unixfs.CidVersion(1),
		options.Unixfs.Pin(false),
		options.Unixfs.Progress(true),
		options.Unixfs.Events(eventCh),
	)
	if writerErr != nil {
		return writerErr
	}
	if err != nil {
		return err
	}
	fn, err := s.IPFSClient.ResolveNode(server.Context(), newPath)
	if err != nil {
		return err
	}

	ctx := server.Context()
	buckPath := path.New(buck.Path)
	var dirPath path.Resolved
	if buck.IsPrivate() {
		ctx, dirPath, err = s.insertNodeAtPath(ctx, fn, path.Join(buckPath, filePath), buck.GetLinkEncryptionKey())
		if err != nil {
			return err
		}
	} else {
		dirPath, err = s.IPFSClient.Object().AddLink(
			ctx,
			buckPath,
			filePath,
			newPath,
			options.Object.Create(true),
		)
		if err != nil {
			return err
		}
		ctx, err = s.updateOrAddPin(ctx, buckPath, dirPath)
		if err != nil {
			return err
		}
	}

	buck.Path = dirPath.String()
	if err = s.Buckets.Save(ctx, dbID, buck, tdb.WithToken(dbToken)); err != nil {
		return err
	}

	size := <-chSize
	pbroot, err := getPbRoot(dbID, buck)
	if err != nil {
		return err
	}
	if err = server.Send(&pb.PushPathResponse{
		Event: &pb.PushPathResponse_Event{
			Path:   newPath.String(),
			Size:   size,
			Root:   pbroot,
			Pinned: s.getPinnedBytes(ctx),
		},
	}); err != nil {
		return err
	}

	go s.IPNSManager.Publish(dirPath, buck.Key)

	log.Debugf("pushed %s to bucket: %s", filePath, buck.Key)
	return nil
}

type fileAdder struct {
	reader io.ReadCloser
	writer io.WriteCloser
}

type addedFile struct {
	path     string
	resolved path.Resolved
	size     int64
}

type fileQueue struct {
	q    map[string]*fileAdder
	lock sync.Mutex
}

func newFileQueue() *fileQueue {
	return &fileQueue{q: make(map[string]*fileAdder)}
}

func (q *fileQueue) add(
	ctx context.Context,
	ufs iface.UnixfsAPI,
	pth string,
	addFunc func() ([]byte, error),
	doneCh chan<- addedFile,
	errCh chan<- error,
) (*fileAdder, error) {
	q.lock.Lock()
	defer q.lock.Unlock()

	fa, ok := q.q[pth]
	if ok {
		return fa, nil
	}

	key, err := addFunc()
	if err != nil {
		return nil, err
	}

	reader, writer := io.Pipe()
	fa = &fileAdder{
		reader: reader,
		writer: writer,
	}
	q.q[pth] = fa

	eventCh := make(chan interface{})
	chSize := make(chan string)
	go func() {
		for e := range eventCh {
			event, ok := e.(*iface.AddEvent)
			if !ok {
				log.Error("unexpected event type")
				continue
			}
			if event.Path != nil {
				chSize <- event.Size // Save size for use in the final response
			}
		}
	}()

	var r io.Reader
	if key != nil {
		r, err = dcrypto.NewEncrypter(reader, key)
		if err != nil {
			return nil, fmt.Errorf("creating decrypter: %v", err)
		}
	} else {
		r = reader
	}

	go func() {
		defer close(eventCh)
		res, err := ufs.Add(
			ctx,
			ipfsfiles.NewReaderFile(r),
			options.Unixfs.CidVersion(1),
			options.Unixfs.Pin(false),
			options.Unixfs.Progress(true),
			options.Unixfs.Events(eventCh),
		)
		if err != nil {
			errCh <- fmt.Errorf("adding file: %v", err)
			return
		}
		size := <-chSize
		added, err := strconv.Atoi(size)
		if err != nil {
			errCh <- fmt.Errorf("getting file size: %v", err)
			return
		}
		doneCh <- addedFile{path: pth, resolved: res, size: int64(added)}
	}()

	return fa, nil
}

func (s *Service) PushPaths(server pb.APIService_PushPathsServer) error {
	log.Debugf("received push paths request")

	ctx, cancel := context.WithCancel(server.Context())
	defer cancel()

	dbID, ok := common.ThreadIDFromContext(ctx)
	if !ok {
		return errDBRequired
	}
	dbToken, _ := thread.TokenFromContext(ctx)

	req, err := server.Recv()
	if err != nil {
		return fmt.Errorf("on receive: %v", err)
	}
	var buckKey, buckRoot string
	switch payload := req.Payload.(type) {
	case *pb.PushPathsRequest_Header_:
		buckKey = payload.Header.Key
		buckRoot = payload.Header.Root
	default:
		return fmt.Errorf("push bucket path header is required")
	}

	lck := s.Semaphores.Get(buckLock(buckKey))
	lck.Acquire()
	defer lck.Release()

	buck := &tdb.Bucket{}
	err = s.Buckets.GetSafe(ctx, dbID, buckKey, buck, tdb.WithToken(dbToken))
	if err != nil {
		return fmt.Errorf("getting bucket: %v", err)
	}
	if buckRoot != "" && buckRoot != buck.Path {
		return status.Error(codes.FailedPrecondition, buckets.ErrNonFastForward.Error())
	}

	var wg sync.WaitGroup
	addedCh := make(chan addedFile)
	doneCh := make(chan struct{})
	errCh := make(chan error)
	go func() {
		queue := newFileQueue()
		for {
			req, err := server.Recv()
			if err == io.EOF {
				wg.Wait() // Request ended normally, wait for pending jobs
				close(doneCh)
				return
			} else if err != nil {
				errCh <- fmt.Errorf("on receive: %v", err)
				return
			}
			switch payload := req.Payload.(type) {
			case *pb.PushPathsRequest_Chunk_:
				pth, err := parsePath(payload.Chunk.Path)
				if err != nil {
					errCh <- fmt.Errorf("parsing path: %v", err)
					return
				}
				fa, err := queue.add(ctx, s.IPFSClient.Unixfs(), pth, func() ([]byte, error) {
					wg.Add(1)
					buck.UpdatedAt = time.Now().UnixNano()
					buck.SetMetadataAtPath(pth, tdb.Metadata{
						UpdatedAt: buck.UpdatedAt,
					})
					buck.UnsetMetadataWithPrefix(pth + "/")
					if err = s.Buckets.Verify(ctx, dbID, buck, tdb.WithToken(dbToken)); err != nil {
						return nil, fmt.Errorf("verifying bucket update: %v", err)
					}
					key, err := buck.GetFileEncryptionKeyForPath(pth)
					if err != nil {
						return nil, fmt.Errorf("getting bucket key: %v", err)
					}
					return key, nil
				}, addedCh, errCh)
				if err != nil {
					errCh <- fmt.Errorf("enqueueing file: %v", err)
					return
				}

				if len(payload.Chunk.Data) > 0 {
					if _, err := fa.writer.Write(payload.Chunk.Data); err != nil {
						errCh <- fmt.Errorf("writing chunk: %v", err)
						return
					}
				} else {
					if err := fa.writer.Close(); err != nil {
						errCh <- fmt.Errorf("closing writer: %v", err)
						return
					}
				}
			default:
				errCh <- fmt.Errorf("invalid request")
				return
			}
		}
	}()

	var changed bool
	sctx := util.NewClonedContext(ctx)
	saveWithErr := func(err error) error {
		cancel()
		if !changed {
			return err
		}
		if serr := s.Buckets.Save(sctx, dbID, buck, tdb.WithToken(dbToken)); serr != nil {
			if err != nil {
				return err
			}
			return fmt.Errorf("saving bucket: %v", serr)
		}
		go s.IPNSManager.Publish(path.New(buck.Path), buck.Key)
		return err
	}

	for {
		select {
		case res := <-addedCh:
			fn, err := s.IPFSClient.ResolveNode(ctx, res.resolved)
			if err != nil {
				return saveWithErr(fmt.Errorf("resolving added node: %v", err))
			}

			var dir path.Resolved
			if buck.IsPrivate() {
				ctx, dir, err = s.insertNodeAtPath(
					ctx,
					fn,
					path.Join(path.New(buck.Path), res.path),
					buck.GetLinkEncryptionKey(),
				)
				if err != nil {
					return saveWithErr(fmt.Errorf("inserting added node: %v", err))
				}
			} else {
				dir, err = s.IPFSClient.Object().AddLink(
					ctx,
					path.New(buck.Path),
					res.path,
					res.resolved,
					options.Object.Create(true),
				)
				if err != nil {
					return saveWithErr(fmt.Errorf("adding bucket link: %v", err))
				}
				ctx, err = s.updateOrAddPin(ctx, path.New(buck.Path), dir)
				if err != nil {
					return saveWithErr(fmt.Errorf("updating bucket pin: %v", err))
				}
			}
			buck.Path = dir.String()
			buck.UpdatedAt = time.Now().UnixNano()

			root, err := getPbRoot(dbID, buck)
			if err != nil {
				return saveWithErr(fmt.Errorf("preparing result: %v", err))
			}
			if err := server.Send(&pb.PushPathsResponse{
				Path:   res.path,
				Cid:    res.resolved.Cid().String(),
				Size:   res.size,
				Pinned: s.getPinnedBytes(ctx),
				Root:   root,
			}); err != nil {
				return saveWithErr(fmt.Errorf("sending event: %v", err))
			}

			log.Debugf("pushed %s to bucket: %s", res.path, buck.Key)

			changed = true // Save is needed
			wg.Done()

		case <-doneCh:
			return saveWithErr(nil)

		case err := <-errCh:
			return saveWithErr(err)
		}
	}
}

func (s *Service) getBucketSize(ctx context.Context, buck *tdb.Bucket) (int64, error) {
	if !buck.IsPrivate() {
		return s.dagSize(ctx, path.New(buck.Path))
	} else {
		// Walk the entire encrypted node using a stack
		var size int64
		var stack []*namedNode
		var cur *namedNode
		jmap := make(map[cid.Cid]*namedNode)
		lmap := make(map[cid.Cid]*namedNode)
		linkKey := buck.GetLinkEncryptionKey()
		ds := s.IPFSClient.Dag()

		root, err := s.IPFSClient.ResolveNode(ctx, path.New(buck.Path))
		if err != nil {
			return 0, err
		}

		stack = append(stack, &namedNode{node: root})
		for len(stack) > 0 {
			n := len(stack) - 1
			cur = stack[n]
			stack = stack[:n]

			if _, ok := jmap[cur.node.Cid()]; ok {
				continue
			}
			if _, ok := lmap[cur.node.Cid()]; ok {
				continue
			}

		types:
			switch cur.node.(type) {
			case *dag.RawNode:
				lmap[cur.node.Cid()] = cur
			case *dag.ProtoNode:
				// Add links to the stack
				cur.cid = cur.node.Cid()
				var err error
				cur.node, _, err = decryptNode(cur.node, linkKey)
				if err != nil {
					return 0, err
				}
				for _, l := range cur.node.Links() {
					if l.Name == "" {
						// We have discovered a raw file node wrapper
						// Use the original cur node because file node wrappers aren't encrypted
						lmap[cur.cid] = cur
						s, err := cur.node.Stat()
						if err != nil {
							return 0, err
						}
						// Include the size of all child nodes
						size += int64(s.CumulativeSize)
						break types
					}
					ln, err := l.GetNode(ctx, ds)
					if err != nil {
						return 0, err
					}
					stack = append(stack, &namedNode{
						node: ln,
					})
				}
				jmap[cur.cid] = cur
				s, err := cur.node.Stat()
				if err != nil {
					return 0, err
				}
				// Just get the block size
				size += int64(s.BlockSize)
			default:
				return 0, errInvalidNodeType
			}
		}
		return size, nil
	}
}

// insertNodeAtPath inserts a node at the location of path.
// Key will be required if the path is encrypted.
func (s *Service) insertNodeAtPath(
	ctx context.Context,
	child ipld.Node,
	pth path.Path,
	key []byte,
) (context.Context, path.Resolved, error) {
	// The first step here is find a resolvable list of nodes that point to path.
	rp, fp, err := util.ParsePath(pth)
	if err != nil {
		return ctx, nil, err
	}
	fd, fn := gopath.Split(fp)
	fd = strings.TrimSuffix(fd, "/")
	np, _, r, err := s.getNodesToPath(ctx, rp, fd, key)
	if err != nil {
		return ctx, nil, err
	}
	r = gopath.Join(r, fn)

	// If the remaining path segment is not empty, we need to create each one
	// starting at the other end and walking back up to the deepest node
	// in the node path.
	parts := strings.Split(r, "/")
	news := make([]ipld.Node, len(parts)-1)
	cn := child
	for i := len(parts) - 1; i > 0; i-- {
		n, err := newDirWithNode(cn, parts[i], key)
		if err != nil {
			return ctx, nil, err
		}
		news[i-1] = cn
		cn = n
	}
	np = append(np, pathNode{new: cn, name: parts[0], isJoint: true})

	// Now, we have a full list of nodes to the insert location,
	// but the existing nodes need to be updated and re-encrypted.
	change := make([]ipld.Node, len(np))
	for i := len(np) - 1; i >= 0; i-- {
		change[i] = np[i].new
		if i > 0 {
			p, ok := np[i-1].new.(*dag.ProtoNode)
			if !ok {
				return ctx, nil, dag.ErrNotProtobuf
			}
			if np[i].isJoint {
				xn, err := p.GetLinkedNode(ctx, s.IPFSClient.Dag(), np[i].name)
				if err != nil && !errors.Is(err, dag.ErrLinkNotFound) {
					return ctx, nil, err
				}
				if xn != nil {
					np[i].old = path.IpfsPath(xn.Cid())
					if err := p.RemoveNodeLink(np[i].name); err != nil {
						return ctx, nil, err
					}
				}
			} else {
				xl, err := p.GetNodeLink(np[i].name)
				if err != nil && !errors.Is(err, dag.ErrLinkNotFound) {
					return ctx, nil, err
				}
				if xl != nil {
					if err := p.RemoveNodeLink(np[i].name); err != nil {
						return ctx, nil, err
					}
				}
			}
			if err := p.AddNodeLink(np[i].name, np[i].new); err != nil {
				return ctx, nil, err
			}
			np[i-1].new, err = encryptNode(p, key)
			if err != nil {
				return ctx, nil, err
			}
		}
	}

	// Add all the _new_ nodes, which is the sum of the brand new ones
	// from the missing path segment, and the changed ones from
	// the existing path.
	allNews := append(news, change...)
	if err := s.IPFSClient.Dag().AddMany(ctx, allNews); err != nil {
		return ctx, nil, err
	}
	// Pin brand new nodes
	ctx, err = s.pinBlocks(ctx, news)
	if err != nil {
		return ctx, nil, err
	}

	// Update changed node pins
	for _, n := range np {
		if n.old != nil && n.isJoint {
			ctx, err = s.unpinBranch(ctx, n.old, key)
			if err != nil {
				return ctx, nil, err
			}
		}
		ctx, err = s.updateOrAddPin(ctx, n.old, path.IpfsPath(n.new.Cid()))
		if err != nil {
			return ctx, nil, err
		}
	}
	return ctx, path.IpfsPath(np[0].new.Cid()), nil
}

// unpinBranch walks a the node at path, decrypting (if needed) and unpinning all nodes
func (s *Service) unpinBranch(ctx context.Context, p path.Resolved, key []byte) (context.Context, error) {
	n, _, err := s.resolveNodeAtPath(ctx, p, key)
	if err != nil {
		return ctx, err
	}
	for _, l := range n.Links() {
		if l.Name == "" {
			continue // Data nodes will never be pinned directly
		}
		lp := path.IpfsPath(l.Cid)
		ctx, err = s.unpinPath(ctx, lp)
		if err != nil {
			return ctx, err
		}
		ctx, err = s.unpinBranch(ctx, lp, key)
		if err != nil {
			return ctx, err
		}
	}
	return ctx, nil
}

type pathNode struct {
	old     path.Resolved
	new     ipld.Node
	name    string
	isJoint bool
}

// getNodesToPath returns a list of pathNodes that point to the path,
// The remaining path segment that was not resolvable is also returned.
func (s *Service) getNodesToPath(
	ctx context.Context,
	base path.Resolved,
	pth string,
	key []byte,
) (nodes []pathNode, isDir bool, remainder string, err error) {
	top, dir, err := s.resolveNodeAtPath(ctx, base, key)
	if err != nil {
		return
	}
	nodes = append(nodes, pathNode{old: base, new: top})
	remainder = pth
	if remainder == "" {
		return
	}
	parts := strings.Split(pth, "/")
	for i := 0; i < len(parts); i++ {
		l := getLink(top.Links(), parts[i])
		if l != nil {
			p := path.IpfsPath(l.Cid)
			top, dir, err = s.resolveNodeAtPath(ctx, p, key)
			if err != nil {
				return
			}
			nodes = append(nodes, pathNode{old: p, new: top, name: parts[i]})
		} else {
			remainder = strings.Join(parts[i:], "/")
			return nodes, dir, remainder, nil
		}
	}
	return nodes, dir, "", nil
}

func getLink(lnks []*ipld.Link, name string) *ipld.Link {
	for _, l := range lnks {
		if l.Name == name {
			return l
		}
	}
	return nil
}

// updateOrAddPin moves the pin at from to to.
// If from is nil, a new pin as placed at to.
func (s *Service) updateOrAddPin(ctx context.Context, from, to path.Path) (context.Context, error) {
	toSize, err := s.dagSize(ctx, to)
	if err != nil {
		return ctx, fmt.Errorf("getting size of destination dag: %v", err)
	}

	fromSize, err := s.dagSize(ctx, from)
	if err != nil {
		return ctx, fmt.Errorf("getting size of current dag: %v", err)
	}
	deltaSize := -fromSize + toSize

	// Check context owner's storage allowance
	owner, ok := buckets.BucketOwnerFromContext(ctx)
	if ok && deltaSize > owner.StorageAvailable {
		return ctx, ErrStorageQuotaExhausted
	}

	if from == nil {
		if err := s.IPFSClient.Pin().Add(ctx, to); err != nil {
			return ctx, err
		}
	} else {
		if err := s.IPFSClient.Pin().Update(ctx, from, to); err != nil {
			if err.Error() == pinNotRecursiveMsg {
				return ctx, s.IPFSClient.Pin().Add(ctx, to)
			}
			return ctx, err
		}
	}
	return s.addPinnedBytes(ctx, deltaSize), nil
}

// dagSize returns the cummulative size of root. If root is nil, it returns 0.
func (s *Service) dagSize(ctx context.Context, root path.Path) (int64, error) {
	if root == nil {
		return 0, nil
	}
	stat, err := s.IPFSClient.Object().Stat(ctx, root)
	if err != nil {
		return 0, fmt.Errorf("getting dag size: %v", err)
	}
	return int64(stat.CumulativeSize), nil
}

func (s *Service) PullPath(req *pb.PullPathRequest, server pb.APIService_PullPathServer) error {
	log.Debugf("received pull path request")

	dbID, ok := common.ThreadIDFromContext(server.Context())
	if !ok {
		return errDBRequired
	}
	dbToken, _ := thread.TokenFromContext(server.Context())

	reqPath := cleanPath(req.Path)
	buck, pth, err := s.getBucketPath(server.Context(), dbID, req.Key, reqPath, dbToken)
	if err != nil {
		return err
	}
	fileKey, err := buck.GetFileEncryptionKeyForPath(reqPath)
	if err != nil {
		return err
	}

	var filePath path.Resolved
	if buck.IsPrivate() {
		buckPath, err := util.NewResolvedPath(buck.Path)
		if err != nil {
			return err
		}
		np, isDir, r, err := s.getNodesToPath(server.Context(), buckPath, reqPath, buck.GetLinkEncryptionKey())
		if err != nil {
			return err
		}
		if r != "" {
			return fmt.Errorf("could not resolve path: %s", pth)
		}
		if isDir {
			return fmt.Errorf("node is a directory")
		}
		fn := np[len(np)-1]
		filePath = path.IpfsPath(fn.new.Cid())
	} else {
		filePath, err = s.IPFSClient.ResolvePath(server.Context(), pth)
		if err != nil {
			return err
		}
	}
	node, err := s.IPFSClient.Unixfs().Get(server.Context(), filePath)
	if err != nil {
		return err
	}
	defer node.Close()

	file := ipfsfiles.ToFile(node)
	if file == nil {
		return fmt.Errorf("node is a directory")
	}
	var reader io.Reader
	if fileKey != nil {
		r, err := dcrypto.NewDecrypter(file, fileKey)
		if err != nil {
			return err
		}
		defer r.Close()
		reader = r
	} else {
		reader = file
	}

	buf := make([]byte, chunkSize)
	for {
		n, err := reader.Read(buf)
		if n > 0 {
			if err := server.Send(&pb.PullPathResponse{
				Chunk: buf[:n],
			}); err != nil {
				return err
			}
		}
		if err == io.EOF {
			break
		} else if err != nil {
			return err
		}
	}
	return nil
}

func (s *Service) PullIpfsPath(req *pb.PullIpfsPathRequest, server pb.APIService_PullIpfsPathServer) error {
	log.Debugf("received ipfs pull path request")

	reqPath := path.New(req.Path)
	node, err := s.IPFSClient.Unixfs().Get(server.Context(), reqPath)
	if err != nil {
		return err
	}
	defer node.Close()

	file := ipfsfiles.ToFile(node)
	if file == nil {
		return fmt.Errorf("node is a directory")
	}
	buf := make([]byte, chunkSize)
	for {
		n, err := file.Read(buf)
		if n > 0 {
			if err := server.Send(&pb.PullIpfsPathResponse{
				Chunk: buf[:n],
			}); err != nil {
				return err
			}
		}
		if err == io.EOF {
			break
		} else if err != nil {
			return err
		}
	}
	return nil
}

func (s *Service) Remove(ctx context.Context, req *pb.RemoveRequest) (*pb.RemoveResponse, error) {
	log.Debugf("received remove request")

	dbID, ok := common.ThreadIDFromContext(ctx)
	if !ok {
		return nil, errDBRequired
	}
	dbToken, _ := thread.TokenFromContext(ctx)

	lck := s.Semaphores.Get(buckLock(req.Key))
	lck.Acquire()
	defer lck.Release()

	buck := &tdb.Bucket{}
	err := s.Buckets.GetSafe(ctx, dbID, req.Key, buck, tdb.WithToken(dbToken))
	if err != nil {
		return nil, err
	}

	if err = s.Buckets.Delete(ctx, dbID, buck.Key, tdb.WithToken(dbToken)); err != nil {
		return nil, err
	}

	buckPath, err := util.NewResolvedPath(buck.Path)
	if err != nil {
		return nil, err
	}
	linkKey := buck.GetLinkEncryptionKey()
	if linkKey != nil {
		ctx, err = s.unpinNodeAndBranch(ctx, buckPath, linkKey)
		if err != nil {
			return nil, err
		}
	} else {
		ctx, err = s.unpinPath(ctx, buckPath)
		if err != nil {
			return nil, err
		}
	}
	if err = s.IPNSManager.RemoveKey(ctx, buck.Key); err != nil {
		return nil, err
	}

	log.Debugf("removed bucket: %s", buck.Key)
	return &pb.RemoveResponse{
		Pinned: s.getPinnedBytes(ctx),
	}, nil
}

// unpinNodeAndBranch unpins a node and its entire branch, accounting for sum bytes pinned for context.
func (s *Service) unpinNodeAndBranch(ctx context.Context, pth path.Resolved, key []byte) (context.Context, error) {
	ctx, err := s.unpinBranch(ctx, pth, key)
	if err != nil {
		return ctx, err
	}
	return s.unpinPath(ctx, pth)
}

func (s *Service) RemovePath(ctx context.Context, req *pb.RemovePathRequest) (res *pb.RemovePathResponse, err error) {
	log.Debugf("received remove path request")

	dbID, ok := common.ThreadIDFromContext(ctx)
	if !ok {
		return nil, errDBRequired
	}
	dbToken, _ := thread.TokenFromContext(ctx)

	filePath, err := parsePath(req.Path)
	if err != nil {
		return nil, err
	}

	lck := s.Semaphores.Get(buckLock(req.Key))
	lck.Acquire()
	defer lck.Release()

	buck := &tdb.Bucket{}
	err = s.Buckets.GetSafe(ctx, dbID, req.Key, buck, tdb.WithToken(dbToken))
	if err != nil {
		return nil, err
	}
	if req.Root != "" && req.Root != buck.Path {
		return nil, status.Error(codes.FailedPrecondition, buckets.ErrNonFastForward.Error())
	}

	buck.UpdatedAt = time.Now().UnixNano()
	buck.UnsetMetadataWithPrefix(filePath)

	if err = s.Buckets.Verify(ctx, dbID, buck, tdb.WithToken(dbToken)); err != nil {
		return nil, err
	}

	buckPath := path.New(buck.Path)
	var dirPath path.Resolved
	if buck.IsPrivate() {
		ctx, dirPath, err = s.removeNodeAtPath(
			ctx,
			path.Join(path.New(buck.Path), filePath),
			buck.GetLinkEncryptionKey(),
		)
		if err != nil {
			return nil, err
		}
	} else {
		dirPath, err = s.IPFSClient.Object().RmLink(ctx, buckPath, filePath)
		if err != nil {
			return nil, err
		}
		ctx, err = s.updateOrAddPin(ctx, buckPath, dirPath)
		if err != nil {
			return nil, err
		}
	}

	buck.Path = dirPath.String()
	if err = s.Buckets.Save(ctx, dbID, buck, tdb.WithToken(dbToken)); err != nil {
		return nil, err
	}

	go s.IPNSManager.Publish(dirPath, buck.Key)

	log.Debugf("removed %s from bucket: %s", filePath, buck.Key)
	root, err := getPbRoot(dbID, buck)
	if err != nil {
		return nil, err
	}
	return &pb.RemovePathResponse{
		Root:   root,
		Pinned: s.getPinnedBytes(ctx),
	}, nil
}

// removeNodeAtPath removes node at the location of path.
// Key will be required if the path is encrypted.
func (s *Service) removeNodeAtPath(
	ctx context.Context,
	pth path.Path,
	key []byte,
) (context.Context, path.Resolved, error) {
	// The first step here is find a resolvable list of nodes that point to path.
	rp, fp, err := util.ParsePath(pth)
	if err != nil {
		return ctx, nil, err
	}
	np, _, r, err := s.getNodesToPath(ctx, rp, fp, key)
	if err != nil {
		return ctx, nil, err
	}
	// If the remaining path segment is not empty, then we conclude that
	// the node cannot be resolved.
	if r != "" {
		return ctx, nil, fmt.Errorf("could not resolve path: %s", pth)
	}
	np[len(np)-1].isJoint = true

	// Now, we have a full list of nodes to the insert location,
	// but the existing nodes need to be updated and re-encrypted.
	change := make([]ipld.Node, len(np)-1)
	for i := len(np) - 1; i >= 0; i-- {
		if i < len(np)-1 {
			change[i] = np[i].new
		}
		if i > 0 {
			p, ok := np[i-1].new.(*dag.ProtoNode)
			if !ok {
				return ctx, nil, dag.ErrNotProtobuf
			}
			if err := p.RemoveNodeLink(np[i].name); err != nil {
				return ctx, nil, err
			}
			if !np[i].isJoint {
				if err := p.AddNodeLink(np[i].name, np[i].new); err != nil {
					return ctx, nil, err
				}
			}
			np[i-1].new, err = encryptNode(p, key)
			if err != nil {
				return ctx, nil, err
			}
		}
	}

	// Add all the changed nodes
	if err := s.IPFSClient.Dag().AddMany(ctx, change); err != nil {
		return ctx, nil, err
	}
	// Update / remove node pins
	for _, n := range np {
		if n.isJoint {
			ctx, err = s.unpinNodeAndBranch(ctx, n.old, key)
			if err != nil {
				return ctx, nil, err
			}
		} else {
			ctx, err = s.updateOrAddPin(ctx, n.old, path.IpfsPath(n.new.Cid()))
			if err != nil {
				return ctx, nil, err
			}
		}
	}
	return ctx, path.IpfsPath(np[0].new.Cid()), nil
}

func (s *Service) PushPathAccessRoles(
	ctx context.Context,
	req *pb.PushPathAccessRolesRequest,
) (res *pb.PushPathAccessRolesResponse, err error) {
	log.Debugf("received push path access roles request")

	dbID, ok := common.ThreadIDFromContext(ctx)
	if !ok {
		return nil, errDBRequired
	}
	dbToken, _ := thread.TokenFromContext(ctx)

	reqPath, err := parsePath(req.Path)
	if err != nil {
		return nil, err
	}

	lck := s.Semaphores.Get(buckLock(req.Key))
	lck.Acquire()
	defer lck.Release()

	buck, pth, err := s.getBucketPath(ctx, dbID, req.Key, reqPath, dbToken)
	if err != nil {
		return nil, err
	}
	linkKey := buck.GetLinkEncryptionKey()
	pathNode, err := s.getNodeAtPath(ctx, pth, linkKey)
	if err != nil {
		return nil, err
	}

	md, mdPath, ok := buck.GetMetadataForPath(reqPath, false)
	if !ok {
		return nil, fmt.Errorf("could not resolve path: %s", reqPath)
	}
	var target tdb.Metadata
	if mdPath != reqPath { // If the metadata is inherited from a parent, create a new entry
		target = tdb.Metadata{
			Roles: make(map[string]buckets.Role),
		}
	} else {
		target = md
	}
	var currentFileKeys map[string][]byte
	if buck.IsPrivate() {
		currentFileKeys, err = buck.GetFileEncryptionKeysForPrefix(reqPath)
		if err != nil {
			return nil, err
		}
		newFileKey, err := dcrypto.NewKey()
		if err != nil {
			return nil, err
		}
		target.SetFileEncryptionKey(newFileKey) // Create or refresh the file key
	}

	newRoles, err := buckets.RolesFromPb(req.Roles)
	if err != nil {
		return nil, err
	}
	var changed bool
	for k, r := range newRoles {
		if x, ok := target.Roles[k]; ok && x == r {
			continue
		}
		if r > buckets.None {
			target.Roles[k] = r
		} else {
			delete(target.Roles, k)
		}
		changed = true
	}
	if changed {
		buck.UpdatedAt = time.Now().UnixNano()
		target.UpdatedAt = buck.UpdatedAt
		buck.Metadata[reqPath] = target
		if buck.IsPrivate() {
			if err := buck.RotateFileEncryptionKeysForPrefix(reqPath); err != nil {
				return nil, err
			}
		}

		if err = s.Buckets.Verify(ctx, dbID, buck, tdb.WithToken(dbToken)); err != nil {
			return nil, err
		}

		if buck.IsPrivate() {
			newFileKeys, err := buck.GetFileEncryptionKeysForPrefix(reqPath)
			if err != nil {
				return nil, err
			}
			nmap, err := s.encryptDag(
				ctx,
				pathNode,
				reqPath,
				linkKey,
				currentFileKeys,
				newFileKeys,
				nil,
				nil,
			)
			if err != nil {
				return nil, err
			}
			nodes := make([]ipld.Node, len(nmap))
			i := 0
			for _, tn := range nmap {
				nodes[i] = tn.node
				i++
			}
			pn := nmap[pathNode.Cid()].node
			var dirPath path.Resolved
			ctx, dirPath, err = s.insertNodeAtPath(ctx, pn, path.Join(path.New(buck.Path), reqPath), linkKey)
			if err != nil {
				return nil, fmt.Errorf("updating pinned root: %v", err)
			}
			ctx, err = s.addAndPinNodes(ctx, nodes)
			if err != nil {
				return nil, err
			}
			buck.Path = dirPath.String()
		}

		if err = s.Buckets.Save(ctx, dbID, buck, tdb.WithToken(dbToken)); err != nil {
			return nil, err
		}
	}
	return &pb.PushPathAccessRolesResponse{
		Pinned: s.getPinnedBytes(ctx),
	}, nil
}

func (s *Service) PullPathAccessRoles(
	ctx context.Context,
	req *pb.PullPathAccessRolesRequest,
) (*pb.PullPathAccessRolesResponse, error) {
	log.Debugf("received pull path access roles request")

	dbID, ok := common.ThreadIDFromContext(ctx)
	if !ok {
		return nil, errDBRequired
	}
	dbToken, _ := thread.TokenFromContext(ctx)

	reqPath, err := parsePath(req.Path)
	if err != nil {
		return nil, err
	}
	buck, pth, err := s.getBucketPath(ctx, dbID, req.Key, reqPath, dbToken)
	if err != nil {
		return nil, err
	}
	if _, err = s.getNodeAtPath(ctx, pth, buck.GetLinkEncryptionKey()); err != nil {
		return nil, fmt.Errorf("could not resolve path: %s", reqPath)
	}
	md, _, ok := buck.GetMetadataForPath(reqPath, false)
	if !ok {
		return nil, fmt.Errorf("could not resolve path: %s", reqPath)
	}
	roles, err := buckets.RolesToPb(md.Roles)
	if err != nil {
		return nil, err
	}
	return &pb.PullPathAccessRolesResponse{
		Roles: roles,
	}, nil
}

func (s *Service) DefaultArchiveConfig(
	ctx context.Context,
	req *pb.DefaultArchiveConfigRequest,
) (*pb.DefaultArchiveConfigResponse, error) {
	log.Debug("received default archive config request")

	if !s.Buckets.IsArchivingEnabled() {
		return nil, ErrArchivingFeatureDisabled
	}

	ba, err := s.Collections.BucketArchives.GetOrCreate(ctx, req.Key)
	if err != nil {
		return nil, fmt.Errorf("getting bucket archive data: %v", err)
	}
	archiveConfig := ba.DefaultArchiveConfig
	if archiveConfig == nil {
		// The queried BucketArchive was created before we added .DefaultArchiveConfig, so just return the default
		archiveConfig = &defaultDefaultArchiveConfig
	}
	return &pb.DefaultArchiveConfigResponse{
		ArchiveConfig: toPbArchiveConfig(archiveConfig),
	}, nil
}

func (s *Service) SetDefaultArchiveConfig(
	ctx context.Context,
	req *pb.SetDefaultArchiveConfigRequest,
) (*pb.SetDefaultArchiveConfigResponse, error) {
	log.Debug("received set default archive config request")

	if !s.Buckets.IsArchivingEnabled() {
		return nil, ErrArchivingFeatureDisabled
	}

	ba, err := s.Collections.BucketArchives.GetOrCreate(ctx, req.Key)
	if err != nil {
		return nil, fmt.Errorf("getting bucket archive data: %v", err)
	}

	c := fromPbArchiveConfig(req.ArchiveConfig)
	if err := s.validateArchiveConfig(c); err != nil {
		return nil, fmt.Errorf("validating archive config: %v", err)
	}

	ba.DefaultArchiveConfig = c
	err = s.Collections.BucketArchives.Replace(ctx, ba)
	if err != nil {
		return nil, fmt.Errorf("saving default archive config: %v", err)
	}
	return &pb.SetDefaultArchiveConfigResponse{}, nil
}

func (s *Service) Archive(ctx context.Context, req *pb.ArchiveRequest) (*pb.ArchiveResponse, error) {
	log.Debug("received archive request")

	if !s.Buckets.IsArchivingEnabled() {
		return nil, ErrArchivingFeatureDisabled
	}

	dbID, ok := common.ThreadIDFromContext(ctx)
	if !ok {
		return nil, errDBRequired
	}
	dbToken, _ := thread.TokenFromContext(ctx)
	account, _ := mdb.AccountFromContext(ctx)

	lck := s.Semaphores.Get(buckLock(req.Key))
	lck.Acquire()
	defer lck.Release()

	buck := &tdb.Bucket{}
	err := s.Buckets.GetSafe(ctx, dbID, req.Key, buck, tdb.WithToken(dbToken))
	if err != nil {
		return nil, fmt.Errorf("getting bucket: %v", err)
	}

	buckSize, err := s.getBucketSize(ctx, buck)
	if err != nil {
		return nil, fmt.Errorf("getting bucket size: %v", err)
	}
	if buckSize > maxArchiveSize {
		return nil, ErrMaxArchiveSizeExceeded
	}

	p, err := util.NewResolvedPath(buck.Path)
	if err != nil {
		return nil, fmt.Errorf("parsing cid path: %v", err)
	}

	createNewUser := func() error {
		ctxAdmin := context.WithValue(ctx, pow.AdminKey, s.PowergateAdminToken)
		res, err := s.PowergateClient.Admin.Users.Create(ctxAdmin)
		if err != nil {
			return fmt.Errorf("creating new powergate integration: %v", err)
		}
		_, err = s.Collections.Accounts.UpdatePowInfo(
			ctx,
			account.Owner().Key,
			&mdb.PowInfo{ID: res.User.Id, Token: res.User.Token},
		)
		if err != nil {
			return fmt.Errorf("updating user/account with new powergate information: %v", err)
		}
		return nil
	}

	tryAgain := fmt.Errorf(
		"new powergate integration created, please try again in 30 seconds to allow time for wallet funding")

	// Case where account/user was created before bucket archives were enabled.
	// create a user for them.
	if account.Owner().PowInfo == nil {
		if err := createNewUser(); err != nil {
			return nil, err
		}
		return nil, tryAgain
	}

	ctxPow := context.WithValue(ctx, pow.AuthKey, account.Owner().PowInfo.Token)

	defConfRes, err := s.PowergateClient.StorageConfig.Default(ctxPow)
	if err != nil {
		if !strings.Contains(err.Error(), "auth token not found") {
			return nil, fmt.Errorf("getting powergate default StorageConfig: %v", err)
		} else {
			// case where the user token is no longer valid because powergate was reset.
			// create a new user for them.
			if err := createNewUser(); err != nil {
				return nil, err
			}
			return nil, tryAgain
		}
	}

	ba, err := s.Collections.BucketArchives.GetOrCreate(ctx, req.Key)
	if err != nil {
		return nil, fmt.Errorf("getting bucket archive data: %v", err)
	}

	var archiveConfig *mdb.ArchiveConfig
	if req.ArchiveConfig != nil {
		archiveConfig = fromPbArchiveConfig(req.ArchiveConfig)
	} else if ba.DefaultArchiveConfig != nil {
		archiveConfig = ba.DefaultArchiveConfig
	} else {
		// The queried BucketArchive was created before we added .DefaultArchiveConfig so just use the default default
		// and defer saving the default until the user calls DefaultArchiveConfig or SetDefaultArchiveConfig.
		archiveConfig = &defaultDefaultArchiveConfig
	}

	if err := s.validateArchiveConfig(archiveConfig); err != nil {
		return nil, fmt.Errorf("validating archive config: %v", err)
	}

	storageConfig := baseArchiveStorageConfig
	storageConfig.Cold.Filecoin = toFilConfig(archiveConfig)
	// Get the address from the default storage config for this user.
	storageConfig.Cold.Filecoin.Address = defConfRes.DefaultStorageConfig.Cold.Filecoin.Address

	// Check that user wallet addr balance is > 0, if not, fail fast.
	balRes, err := s.PowergateClient.Wallet.Balance(ctx, storageConfig.Cold.Filecoin.Address)
	if err != nil {
		return nil, fmt.Errorf("getting powergate wallet address balance: %v", err)
	}
	bal, ok := new(big.Int).SetString(balRes.Balance, 10)
	if !ok {
		return nil, fmt.Errorf("error converting balance %v to big int", balRes.Balance)
	}
	if bal.Cmp(big.NewInt(0)) == 0 {
		return nil, buckets.ErrZeroBalance
	}

	// Archive pushes the current root Cid to the corresponding user of the bucket.
	// The behaviour changes depending on different cases, depending on a previous archive.
	// 0. No previous archive or last one aborted: simply pushes the Cid to Powergate.
	// 1. Last archive exists with the same Cid:
	//   a. Last archive Successful: fails, there's nothing to do.
	//   b. Last archive Executing/Queued: fails, that work already starting and is in progress.
	//   c. Last archive Failed/Canceled: work to do, push again with override flag to try again.
	// 2. Archiving on new Cid: work to do, it will always call Replace(,).
	var jid string
	firstTimeArchive := ba.Archives.Current.JobID == ""
	if firstTimeArchive || ba.Archives.Current.Aborted { // Case 0.
		// On the first archive, we simply push the Cid with
		// the default CidConfig configured at bucket creation.
		res, err := s.PowergateClient.StorageConfig.Apply(
			ctxPow,
			p.Cid().String(),
			pow.WithStorageConfig(storageConfig),
			pow.WithOverride(true),
		)
		if err != nil {
			return nil, fmt.Errorf("pushing config: %v", err)
		}
		jid = res.JobId
	} else {
		oldCid, err := cid.Cast(ba.Archives.Current.Cid)
		if err != nil {
			return nil, fmt.Errorf("parsing old Cid archive: %v", err)
		}

		statusName, found := userPb.JobStatus_name[int32(ba.Archives.Current.Status)]
		if !found {
			return nil, fmt.Errorf("invalid job status %v", ba.Archives.Current.Status)
		}

		st := userPb.JobStatus(ba.Archives.Current.Status)

		if oldCid.Equals(p.Cid()) { // Case 1.
			switch st {
			// Case 1.a.
			case userPb.JobStatus_JOB_STATUS_SUCCESS:
				return nil, fmt.Errorf("the same bucket cid is already archived successfully")
			// Case 1.b.
			case userPb.JobStatus_JOB_STATUS_EXECUTING, userPb.JobStatus_JOB_STATUS_QUEUED:
				return nil, fmt.Errorf("there is an in progress archive")
			// Case 1.c.
			case userPb.JobStatus_JOB_STATUS_FAILED, userPb.JobStatus_JOB_STATUS_CANCELED:
				res, err := s.PowergateClient.StorageConfig.Apply(
					ctxPow,
					p.Cid().String(),
					pow.WithStorageConfig(storageConfig),
					pow.WithOverride(true),
				)
				if err != nil {
					return nil, fmt.Errorf("pushing config: %v", err)
				}
				jid = res.JobId
			default:
				return nil, fmt.Errorf("unexpected current archive status: %s", statusName)
			}
		} else { // Case 2.
			res, err := s.PowergateClient.Data.CidInfo(ctxPow, oldCid.String())
			if err != nil {
				return nil, fmt.Errorf("looking up old storage config: %v", err)
			}

			if cmp.Equal(&storageConfig, res.CidInfo.LatestPushedStorageConfig) {
				// Old storage config is the same as the new so use replace.
				res, err := s.PowergateClient.Data.ReplaceData(ctxPow, oldCid.String(), p.Cid().String())
				if err != nil {
					return nil, fmt.Errorf("replacing cid: %v", err)
				}
				jid = res.JobId
			} else {
				// New storage config, so remove and push.
				_, err = s.PowergateClient.StorageConfig.Apply(
					ctxPow,
					oldCid.String(),
					pow.WithStorageConfig(&userPb.StorageConfig{}),
					pow.WithOverride(true),
				)
				if err != nil {
					return nil, fmt.Errorf("pushing config to disable hot and cold storage: %v", err)
				}
				_, err = s.PowergateClient.StorageConfig.Remove(ctxPow, oldCid.String())
				if err != nil {
					return nil, fmt.Errorf("removing old cid storage: %v", err)
				}
				res, err := s.PowergateClient.StorageConfig.Apply(
					ctxPow,
					p.Cid().String(),
					pow.WithStorageConfig(storageConfig),
					pow.WithOverride(true),
				)
				if err != nil {
					return nil, fmt.Errorf("pushing config: %v", err)
				}
				jid = res.JobId
			}
		}

		// Include the existing archive in history,
		// since we're going to set a new _current_ archive.
		ba.Archives.History = append(ba.Archives.History, ba.Archives.Current)
	}
	ba.Archives.Current = mdb.Archive{
		Cid:       p.Cid().Bytes(),
		CreatedAt: time.Now().Unix(),
		JobID:     jid,
		Status:    int(userPb.JobStatus_JOB_STATUS_QUEUED),
	}
	if err := s.Collections.BucketArchives.Replace(ctx, ba); err != nil {
		return nil, fmt.Errorf("updating bucket archives data: %v", err)
	}

<<<<<<< HEAD
	if err := s.ArchiveTracker.Track(ctx, dbID, dbToken, req.Key, jid, p.Cid(), account.Owner().Key); err != nil {
		return nil, fmt.Errorf("scheduling archive tracking: %v", err)
=======
	if err := s.ArchiveTracker.TrackArchive(ctx, dbID, dbToken, req.Key, jid, p.Cid(), account.Owner().Key); err != nil {
		return nil, fmt.Errorf("scheduling archive tracking: %s", err)
>>>>>>> a55836b9
	}

	log.Debug("archived bucket")
	return &pb.ArchiveResponse{}, nil
}

func (s *Service) Archives(ctx context.Context, req *pb.ArchivesRequest) (*pb.ArchivesResponse, error) {
	ba, err := s.Collections.BucketArchives.GetOrCreate(ctx, req.Key)
	if err != nil {
		return nil, fmt.Errorf("getting bucket archive data: %v", err)
	}
	res := &pb.ArchivesResponse{}
	if ba.Archives.Current.JobID != "" {
		arc, err := toPbArchive(ba.Archives.Current)
		if err != nil {
			return nil, status.Errorf(codes.Internal, "converting to pb archive: %v", err)
		}
		res.Current = arc
	}
	history := make([]*pb.Archive, len(ba.Archives.History))
	for i, item := range ba.Archives.History {
		pbItem, err := toPbArchive(item)
		if err != nil {
			return nil, status.Errorf(codes.Internal, "converting to pb archive: %v", err)
		}
		history[i] = pbItem
	}
	res.History = history
	return res, nil
}

func toPbArchive(archive mdb.Archive) (*pb.Archive, error) {
	c, err := cid.Cast(archive.Cid)
	if err != nil {
		return nil, fmt.Errorf("casting cid: %v", err)
	}
	_, ok := pb.ArchiveStatus_name[int32(archive.Status)]
	if !ok {
		return nil, fmt.Errorf("unknown job status: %v", archive.Status)
	}
	dealInfo := make([]*pb.DealInfo, len(archive.DealInfo))
	for i, info := range archive.DealInfo {
		dealInfo[i] = &pb.DealInfo{
			ActivationEpoch: info.ActivationEpoch,
			DealId:          info.DealID,
			Duration:        info.Duration,
			Message:         info.Message,
			Miner:           info.Miner,
			PieceCid:        info.PieceCID,
			PricePerEpoch:   info.PricePerEpoch,
			ProposalCid:     info.ProposalCid,
			Size:            info.Size,
			StartEpoch:      info.StartEpoch,
			StateId:         info.StateID,
			StateName:       info.StateName,
		}
	}
	return &pb.Archive{
		Aborted:       archive.Aborted,
		AbortedMsg:    archive.AbortedMsg,
		Cid:           c.String(),
		CreatedAt:     archive.CreatedAt,
		DealInfo:      dealInfo,
		FailureMsg:    archive.FailureMsg,
		JobId:         archive.JobID,
		ArchiveStatus: pb.ArchiveStatus(archive.Status),
	}, nil
}

func (s *Service) ArchiveWatch(req *pb.ArchiveWatchRequest, server pb.APIService_ArchiveWatchServer) error {
	log.Debug("received archive watch")

	if !s.Buckets.IsArchivingEnabled() {
		return ErrArchivingFeatureDisabled
	}

	account, _ := mdb.AccountFromContext(server.Context())
	if account.Owner().PowInfo == nil {
		return fmt.Errorf("no powergate info associated with account")
	}

	var err error
	ctx, cancel := context.WithCancel(server.Context())
	defer cancel()
	ch := make(chan string)
	go func() {
		err = s.Buckets.ArchiveWatch(ctx, req.Key, account.Owner().PowInfo.Token, ch)
		close(ch)
	}()
	for s := range ch {
		if err := server.Send(&pb.ArchiveWatchResponse{Msg: s}); err != nil {
			return err
		}
	}
	if err != nil {
		return fmt.Errorf("watching cid logs: %v", err)
	}
	return nil
}

func toPbArchiveConfig(config *mdb.ArchiveConfig) *pb.ArchiveConfig {
	var pbConfig *pb.ArchiveConfig
	if config != nil {
		pbConfig = &pb.ArchiveConfig{
			RepFactor:       int32(config.RepFactor),
			DealMinDuration: config.DealMinDuration,
			ExcludedMiners:  config.ExcludedMiners,
			TrustedMiners:   config.TrustedMiners,
			CountryCodes:    config.CountryCodes,
			Renew: &pb.ArchiveRenew{
				Enabled:   config.Renew.Enabled,
				Threshold: int32(config.Renew.Threshold),
			},
			MaxPrice:        config.MaxPrice,
			FastRetrieval:   config.FastRetrieval,
			DealStartOffset: config.DealStartOffset,
		}
	}
	return pbConfig
}

func fromPbArchiveConfig(pbConfig *pb.ArchiveConfig) *mdb.ArchiveConfig {
	var config *mdb.ArchiveConfig
	if pbConfig != nil {
		config = &mdb.ArchiveConfig{
			RepFactor:       int(pbConfig.RepFactor),
			DealMinDuration: pbConfig.DealMinDuration,
			ExcludedMiners:  pbConfig.ExcludedMiners,
			TrustedMiners:   pbConfig.TrustedMiners,
			CountryCodes:    pbConfig.CountryCodes,
			MaxPrice:        pbConfig.MaxPrice,
			FastRetrieval:   pbConfig.FastRetrieval,
			DealStartOffset: pbConfig.DealStartOffset,
		}
		if pbConfig.Renew != nil {
			config.Renew = mdb.ArchiveRenew{
				Enabled:   pbConfig.Renew.Enabled,
				Threshold: int(pbConfig.Renew.Threshold),
			}
		}
	}
	return config
}

func toFilConfig(config *mdb.ArchiveConfig) *userPb.FilConfig {
	if config == nil {
		return nil
	}
	return &userPb.FilConfig{
		ReplicationFactor: int64(config.RepFactor),
		CountryCodes:      config.CountryCodes,
		DealMinDuration:   config.DealMinDuration,
		DealStartOffset:   config.DealStartOffset,
		ExcludedMiners:    config.ExcludedMiners,
		FastRetrieval:     config.FastRetrieval,
		MaxPrice:          config.MaxPrice,
		Renew: &userPb.FilRenew{
			Enabled:   config.Renew.Enabled,
			Threshold: int64(config.Renew.Threshold),
		},
		TrustedMiners: config.TrustedMiners,
	}
}

func (s *Service) validateArchiveConfig(c *mdb.ArchiveConfig) error {
	if c.RepFactor > s.MaxBucketArchiveRepFactor {
		return fmt.Errorf(
			"rep factor %d is greater than max allowed of %d",
			c.RepFactor,
			s.MaxBucketArchiveRepFactor,
		)
	}
	if c.DealMinDuration < powUtil.MinDealDuration {
		return fmt.Errorf(
			"min deal duration %d is less than the allowed minimum of %d",
			c.DealMinDuration,
			powUtil.MinDealDuration,
		)
	}
	if c.DealStartOffset <= 0 {
		return fmt.Errorf(
			"deal start offset of %d is less than required minimum of 1, and really should be higher than 1",
			c.DealStartOffset,
		)
	}
	return nil
}<|MERGE_RESOLUTION|>--- conflicted
+++ resolved
@@ -2917,13 +2917,8 @@
 		return nil, fmt.Errorf("updating bucket archives data: %v", err)
 	}
 
-<<<<<<< HEAD
-	if err := s.ArchiveTracker.Track(ctx, dbID, dbToken, req.Key, jid, p.Cid(), account.Owner().Key); err != nil {
+	if err := s.ArchiveTracker.TrackArchive(ctx, dbID, dbToken, req.Key, jid, p.Cid(), account.Owner().Key); err != nil {
 		return nil, fmt.Errorf("scheduling archive tracking: %v", err)
-=======
-	if err := s.ArchiveTracker.TrackArchive(ctx, dbID, dbToken, req.Key, jid, p.Cid(), account.Owner().Key); err != nil {
-		return nil, fmt.Errorf("scheduling archive tracking: %s", err)
->>>>>>> a55836b9
 	}
 
 	log.Debug("archived bucket")
