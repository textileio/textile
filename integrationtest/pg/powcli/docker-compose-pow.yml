version: '3.7'

services:
  textile:
    build:
      context: ../../../
      dockerfile: ./cmd/hubd/Dockerfile
    environment:
      - HUB_ADDR_API=/ip4/0.0.0.0/tcp/3006
      - HUB_ADDR_API_PROXY=/ip4/0.0.0.0/tcp/3007
      - HUB_ADDR_THREADS_HOST=/ip4/0.0.0.0/tcp/4006
      - HUB_ADDR_GATEWAY_HOST=/ip4/0.0.0.0/tcp/8006
      - HUB_ADDR_MONGO_URI=mongodb://mongo:27017
      - HUB_ADDR_IPFS_API=/dns4/ipfs/tcp/5001
      - HUB_ADDR_POWERGATE_API=/dns4/powergate/tcp/5002
      - HUB_GATEWAY_SUBDOMAINS
      - HUB_EMAIL_SESSION_SECRET=hubsession
      - HUB_BUCKETS_MAX_SIZE
      - HUB_BUCKETS_MAX_NUMBER_PER_THREAD
      - HUB_BUCKETS_TOTAL_MAX_SIZE
      - HUB_THREADS_MAX_NUMBER_PER_OWNER
      - HUB_LOG_DEBUG=true
      - HUB_LOG_FILE
    ports:
      - "127.0.0.1:3006:3006"
      - "3007:3007"
      - "4006:4006"
      - "127.0.0.1:8006:8006"
    depends_on:
      - ipfsbuckets
      - mongo
      - powergate

  powergate:
<<<<<<< HEAD
    image: textile/powergate:sha-6573697
=======
    image: textile/powergate:v0.4.0
>>>>>>> ca70a5fd
    depends_on:
      - ipfs
      - ipfsbuckets
      - lotus
    environment:
      - POWD_DEVNET=true
      - POWD_LOTUSHOST=/dns4/lotus/tcp/7777
      - POWD_IPFSAPIADDR=/dns4/ipfs/tcp/5001
    restart: unless-stopped

  ipfs:
    image: ipfs/go-ipfs:v0.6.0

  ipfsbuckets:
    image: ipfs/go-ipfs:v0.6.0

  mongo:
    image: mongo:latest

  lotus:
    image: textile/lotus-devnet:sha-03a015d
    environment:
      - TEXLOTUSDEVNET_SPEED=1500
      - TEXLOTUSDEVNET_IPFSADDR=/dns4/ipfs/tcp/5001
      - TEXLOTUSDEVNET_BIGSECTORS=true
    ports:
      - 1234:7777<|MERGE_RESOLUTION|>--- conflicted
+++ resolved
@@ -32,11 +32,7 @@
       - powergate
 
   powergate:
-<<<<<<< HEAD
-    image: textile/powergate:sha-6573697
-=======
     image: textile/powergate:v0.4.0
->>>>>>> ca70a5fd
     depends_on:
       - ipfs
       - ipfsbuckets
