--- conflicted
+++ resolved
@@ -268,27 +268,6 @@
 		defer cancel()
 
 		textile, err := core.NewTextile(ctx, core.Config{
-<<<<<<< HEAD
-			RepoPath:                configViper.GetString("repo"),
-			AddrApi:                 addrApi,
-			AddrApiProxy:            addrApiProxy,
-			AddrThreadsHost:         addrThreadsHost,
-			AddrIpfsApi:             addrIpfsApi,
-			AddrGatewayHost:         addrGatewayHost,
-			AddrGatewayUrl:          addrGatewayUrl,
-			AddrGatewayBucketDomain: addrGatewayBucketDomain,
-			AddrFilecoinApi:         addrFilecoinApi,
-			AddrMongoUri:            addrMongoUri,
-			MongoName:               "textile",
-			DNSDomain:               dnsDomain,
-			DNSZoneID:               dnsZoneID,
-			DNSToken:                dnsToken,
-			EmailFrom:               emailFrom,
-			EmailDomain:             emailDomain,
-			EmailApiKey:             emailApiKey,
-			Debug:                   configViper.GetBool("log.debug"),
-			SessionSecret:           sessionSecret,
-=======
 			RepoPath:        configViper.GetString("repo"),
 			AddrApi:         addrApi,
 			AddrApiProxy:    addrApiProxy,
@@ -306,7 +285,7 @@
 			EmailDomain:     emailDomain,
 			EmailApiKey:     emailApiKey,
 			Debug:           configViper.GetBool("log.debug"),
->>>>>>> e5a3c1b2
+			SessionSecret:   sessionSecret,
 		})
 		if err != nil {
 			log.Fatal(err)
