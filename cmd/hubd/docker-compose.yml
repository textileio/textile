version: "3"
services:
  textile:
    image: textile/textile:latest
    restart: always
    volumes:
      - "${REPO_PATH}/textile:/data/textile"
    environment:
      - HUB_LOG_DEBUG
      - HUB_ADDR_API=/ip4/0.0.0.0/tcp/3006
      - HUB_ADDR_API_PROXY=/ip4/0.0.0.0/tcp/3007
      - HUB_ADDR_MONGO_URI=mongodb://mongo:27017
      - HUB_ADDR_MONGO_NAME
      - HUB_ADDR_THREADS_HOST=/ip4/0.0.0.0/tcp/4006
      - HUB_ADDR_THREADS_MONGO_URI
      - HUB_ADDR_THREADS_MONGO_NAME
      - HUB_ADDR_GATEWAY_HOST=/ip4/0.0.0.0/tcp/8006
      - HUB_ADDR_GATEWAY_URL
      - HUB_ADDR_IPFS_API=/dns4/ipfs/tcp/5001
      - HUB_ADDR_BILLING_API=billing:10006
      - HUB_ADDR_ANALYTICS_API=analytics:5000
      - HUB_ADDR_FILREWARDS_API=filrewards:5000
      - HUB_ADDR_POWERGATE_API
      - HUB_BUCKETS_MAX_SIZE
      - HUB_THREADS_MAX_NUMBER_PER_OWNER
      - HUB_IPNS_REPUBLISH_SCHEDULE
      - HUB_IPNS_REPUBLISH_CONCURRENCY
      - HUB_GATEWAY_SUBDOMAINS
      - HUB_DNS_DOMAIN
      - HUB_DNS_ZONE_ID
      - HUB_DNS_TOKEN
      - HUB_CUSTOMERIO_API_KEY
    ports:
      - "3006:3006"
      - "3007:3007"
      - "4006:4006"
      - "8006:8006"
    depends_on:
      - mongo
      - filrewards
      - analytics
  billing:
    image: textile/textile:billing
    restart: always
    environment:
      - BILLING_LOG_DEBUG
      - BILLING_ADDR_API=/ip4/0.0.0.0/tcp/10006
      - BILLING_ADDR_ANALYTICS_API=analytics:5000
      - BILLING_ADDR_FILREWARDS_API=filrewards:5000
      - BILLING_ADDR_MONGO_URI=mongodb://mongo:27017
      - BILLING_ADDR_MONGO_NAME
      - BILLING_ADDR_GATEWAY_HOST=/ip4/0.0.0.0/tcp/8010
      - BILLING_ADDR_GATEWAY_URL
      - BILLING_STRIPE_API_KEY
<<<<<<< HEAD
=======
      - BILLING_STRIPE_WEBHOOK_SECRET
      - BILLING_SEGMENT_API_KEY
      - BILLING_SEGMENT_PREFIX
>>>>>>> 22381269
    ports:
      - "10006:10006"
      - "8010:8010"
    depends_on:
      - mongo
      - analytics
      - filrewards
  analytics:
    image: textile/textile:analytics
    restart: always
    environment:
      - ANALYTICS_DEBUG
      - ANALYTICS_LISTEN_ADDR=0.0.0.0:5000
      - ANALYTICS_FILREWARDS_ADDR=filrewards:5000
      - ANALYTICS_SEGMENT_API_KEY
      - ANALYTICS_SEGMENT_PREFIX
    ports:
      - "127.0.0.1:5000:5000"
    depends_on:
      - filrewards
  filrewards:
    image: textile/textile:filrewards
    restart: always
    environment:
      - FILREWARDS_DEBUG
      - FILREWARDS_LISTEN_ADDR=0.0.0.0:5000
      - FILREWARDS_MONGO_URI=mongodb://mongo:27017
      - FILREWARDS_MONGO_DB=textile_filrewards
      - FILREWARDS_ANALYTICS_ADDR=analytics:5000
      - FILREWARDS_BASE_NANO_FIL_REWARD
    ports:
      - "127.0.0.1:5000:5000"
    depends_on:
      - mongo
  mongo:
    image: mongo:latest
    restart: always
    volumes:
      - "${REPO_PATH}/mongo:/data/db"
    ports:
      - "127.0.0.1:27017:27017"
    command:
      - /bin/bash
      - -c
      - |
        /usr/bin/mongod --fork --logpath /var/log/mongod.log --bind_ip_all --replSet rs0
        mongo --eval 'rs.initiate({_id: "rs0", version: 1, members: [{ _id: 0, host: "mongo:27017" }]})'
        tail -f /var/log/mongod.log
  ipfs:
    image: ipfs/go-ipfs:v0.7.0
    restart: always
    volumes:
      - "${REPO_PATH}/ipfs:/data/ipfs"
    ports:
      - "4001:4001"
      - "4001:4001/udp"
      - "127.0.0.1:5001:5001"
      - "8080:8080"<|MERGE_RESOLUTION|>--- conflicted
+++ resolved
@@ -52,12 +52,7 @@
       - BILLING_ADDR_GATEWAY_HOST=/ip4/0.0.0.0/tcp/8010
       - BILLING_ADDR_GATEWAY_URL
       - BILLING_STRIPE_API_KEY
-<<<<<<< HEAD
-=======
       - BILLING_STRIPE_WEBHOOK_SECRET
-      - BILLING_SEGMENT_API_KEY
-      - BILLING_SEGMENT_PREFIX
->>>>>>> 22381269
     ports:
       - "10006:10006"
       - "8010:8010"
