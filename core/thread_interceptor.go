package core

import (
	"context"
	"errors"

	ma "github.com/multiformats/go-multiaddr"
	dbpb "github.com/textileio/go-threads/api/pb"
	"github.com/textileio/go-threads/core/thread"
	netpb "github.com/textileio/go-threads/net/api/pb"
	"github.com/textileio/powergate/api/client"
	"github.com/textileio/textile/v2/api/common"
	mdb "github.com/textileio/textile/v2/mongodb"
	"go.mongodb.org/mongo-driver/mongo"
	"google.golang.org/grpc"
	"google.golang.org/grpc/codes"
	"google.golang.org/grpc/status"
)

// threadInterceptor monitors for thread creation and deletion.
// Textile tracks threads against dev, org, and user accounts.
// Users must supply a valid API key from a dev/org.
func (t *Textile) threadInterceptor() grpc.UnaryServerInterceptor {
	return func(ctx context.Context, req interface{}, info *grpc.UnaryServerInfo, handler grpc.UnaryHandler) (interface{}, error) {
		method, _ := grpc.Method(ctx)
		for _, ignored := range authIgnoredMethods {
			if method == ignored {
				return handler(ctx, req)
			}
		}
		for _, block := range blockMethods {
			if method == block {
				return nil, status.Error(codes.PermissionDenied, "Method is not accessible")
			}
		}
		if sid, ok := common.SessionFromContext(ctx); ok && sid == t.internalHubSession {
			return handler(ctx, req)
		}

		account, ok := mdb.AccountFromContext(ctx)
		if !ok {
			// Should not happen at this point in the interceptor chain
			return nil, status.Errorf(codes.FailedPrecondition, "account is required")
		}

		var newID thread.ID
		var isDB bool
		var err error
		switch method {
		case "/threads.pb.API/NewDB":
			newID, err = thread.Cast(req.(*dbpb.NewDBRequest).DbID)
			if err != nil {
				return nil, err
			}
			isDB = true
		case "/threads.pb.API/NewDBFromAddr":
			addr, err := ma.NewMultiaddrBytes(req.(*dbpb.NewDBFromAddrRequest).Addr)
			if err != nil {
				return nil, err
			}
			newID, err = thread.FromAddr(addr)
			if err != nil {
				return nil, err
			}
			isDB = true
		case "/threads.net.pb.API/CreateThread":
			newID, err = thread.Cast(req.(*netpb.CreateThreadRequest).ThreadID)
			if err != nil {
				return nil, err
			}
		case "/threads.net.pb.API/AddThread":
			addr, err := ma.NewMultiaddrBytes(req.(*netpb.AddThreadRequest).Addr)
			if err != nil {
				return nil, err
			}
			newID, err = thread.FromAddr(addr)
			if err != nil {
				return nil, err
			}
		default:
			// If we're dealing with an existing thread, make sure that the owner
			// owns the thread directly or via an API key.
			threadID, ok := common.ThreadIDFromContext(ctx)
			if ok {
				th, err := t.collections.Threads.Get(ctx, threadID, account.Owner().Key)
				if err != nil && errors.Is(err, mongo.ErrNoDocuments) {
					// Allow non-owners to interact with a limited set of APIs.
					var isAllowed bool
					for _, m := range allowedCrossUserMethods {
						if method == m {
							isAllowed = true
							break
						}
					}
					if !isAllowed {
						return nil, status.Error(codes.PermissionDenied, "User does not own thread")
					}
				} else if err != nil {
					return nil, err
				}
				if th != nil {
					key, _ := mdb.APIKeyFromContext(ctx)
					if key != nil && key.Type == mdb.UserKey {
						// Extra user check for user API keys.
						if key.Key != th.Key {
							return nil, status.Error(codes.PermissionDenied, "Bad API key")
						}
					}
				}
			}
		}

<<<<<<< HEAD
		// Collect the user if we haven't seen them before.
		if ok && account.User.CreatedAt.IsZero() {
			var powInfo *mdb.PowInfo
			if t.pc != nil {
				ctxAdmin := context.WithValue(ctx, client.AdminKey, t.conf.PowergateAdminToken)
				res, err := t.pc.Admin.Users.Create(ctxAdmin)
				if err != nil {
					return nil, err
				}
				powInfo = &mdb.PowInfo{ID: res.User.Id, Token: res.User.Token}
			}
			user, err := t.collections.Accounts.CreateUser(ctx, account.User.Key, powInfo)
			if err != nil {
				return nil, err
			}
			ctx = mdb.NewAccountContext(ctx, user, account.Org)
		}

=======
>>>>>>> e36bd0fb
		// Preemptively track the new thread ID for the owner.
		// This needs to happen before the request is handled in case there's a conflict
		// with the owner and thread name.
		if newID.Defined() {
			thds, err := t.collections.Threads.ListByOwner(ctx, account.Owner().Key)
			if err != nil {
				return nil, err
			}
			if t.conf.MaxNumberThreadsPerOwner > 0 && len(thds) >= t.conf.MaxNumberThreadsPerOwner {
				return nil, ErrTooManyThreadsPerOwner
			}
			if _, err := t.collections.Threads.Create(ctx, newID, account.Owner().Key, isDB); err != nil {
				return nil, err
			}
		}

		// Track the thread ID marked for deletion.
		var deleteID thread.ID
		switch method {
		case "/threads.pb.API/DeleteDB":
			deleteID, err = thread.Cast(req.(*dbpb.DeleteDBRequest).DbID)
			if err != nil {
				return nil, err
			}
			keys, err := t.collections.IPNSKeys.ListByThreadID(ctx, deleteID)
			if err != nil {
				return nil, err
			}
			if len(keys) != 0 {
				return nil, status.Error(codes.FailedPrecondition, "DB not empty (delete buckets first)")
			}
		case "/threads.net.pb.API/DeleteThread":
			deleteID, err = thread.Cast(req.(*netpb.DeleteThreadRequest).ThreadID)
			if err != nil {
				return nil, err
			}
		}

		// Let the request pass through.
		res, err := handler(ctx, req)
		if err != nil {
			// Clean up the new thread if there was an error.
			if newID.Defined() {
				if err := t.collections.Threads.Delete(ctx, newID, account.Owner().Key); err != nil {
					log.Errorf("error deleting thread %s: %v", newID, err)
				}
			}
			return res, err
		}

		// Clean up the tracked thread if it was deleted.
		if deleteID.Defined() {
			if err := t.collections.Threads.Delete(ctx, deleteID, account.Owner().Key); err != nil {
				return nil, err
			}
		}
		return res, nil
	}
}<|MERGE_RESOLUTION|>--- conflicted
+++ resolved
@@ -8,7 +8,6 @@
 	dbpb "github.com/textileio/go-threads/api/pb"
 	"github.com/textileio/go-threads/core/thread"
 	netpb "github.com/textileio/go-threads/net/api/pb"
-	"github.com/textileio/powergate/api/client"
 	"github.com/textileio/textile/v2/api/common"
 	mdb "github.com/textileio/textile/v2/mongodb"
 	"go.mongodb.org/mongo-driver/mongo"
@@ -110,27 +109,6 @@
 			}
 		}
 
-<<<<<<< HEAD
-		// Collect the user if we haven't seen them before.
-		if ok && account.User.CreatedAt.IsZero() {
-			var powInfo *mdb.PowInfo
-			if t.pc != nil {
-				ctxAdmin := context.WithValue(ctx, client.AdminKey, t.conf.PowergateAdminToken)
-				res, err := t.pc.Admin.Users.Create(ctxAdmin)
-				if err != nil {
-					return nil, err
-				}
-				powInfo = &mdb.PowInfo{ID: res.User.Id, Token: res.User.Token}
-			}
-			user, err := t.collections.Accounts.CreateUser(ctx, account.User.Key, powInfo)
-			if err != nil {
-				return nil, err
-			}
-			ctx = mdb.NewAccountContext(ctx, user, account.Org)
-		}
-
-=======
->>>>>>> e36bd0fb
 		// Preemptively track the new thread ID for the owner.
 		// This needs to happen before the request is handled in case there's a conflict
 		// with the owner and thread name.
