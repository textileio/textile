package core

import (
	"context"
	"errors"
	"fmt"
	"net"
	"net/http"
	"time"

	grpcm "github.com/grpc-ecosystem/go-grpc-middleware"
	auth "github.com/grpc-ecosystem/go-grpc-middleware/auth"
	"github.com/improbable-eng/grpc-web/go/grpcweb"
	"github.com/ipfs/go-datastore"
	ktipfs "github.com/ipfs/go-datastore/keytransform"
	httpapi "github.com/ipfs/go-ipfs-http-client"
	logging "github.com/ipfs/go-log/v2"
	"github.com/jhump/protoreflect/desc"
	"github.com/jhump/protoreflect/dynamic/grpcdynamic"
	connmgr "github.com/libp2p/go-libp2p-core/connmgr"
	"github.com/libp2p/go-libp2p-core/peer"
	ma "github.com/multiformats/go-multiaddr"
	mongods "github.com/textileio/go-ds-mongo"
	dbapi "github.com/textileio/go-threads/api"
	threads "github.com/textileio/go-threads/api/client"
	dbpb "github.com/textileio/go-threads/api/pb"
	"github.com/textileio/go-threads/broadcast"
	tc "github.com/textileio/go-threads/common"
	kt "github.com/textileio/go-threads/db/keytransform"

	netapi "github.com/textileio/go-threads/net/api"
	netclient "github.com/textileio/go-threads/net/api/client"
	netpb "github.com/textileio/go-threads/net/api/pb"
	nutil "github.com/textileio/go-threads/net/util"
	tutil "github.com/textileio/go-threads/util"
	pow "github.com/textileio/powergate/v2/api/client"
	userPb "github.com/textileio/powergate/v2/api/gen/powergate/user/v1"
	billing "github.com/textileio/textile/v2/api/billingd/client"
	"github.com/textileio/textile/v2/api/bucketsd"
	bpb "github.com/textileio/textile/v2/api/bucketsd/pb"
	"github.com/textileio/textile/v2/api/common"
	"github.com/textileio/textile/v2/api/hubd"
	hpb "github.com/textileio/textile/v2/api/hubd/pb"
	"github.com/textileio/textile/v2/api/usersd"
	upb "github.com/textileio/textile/v2/api/usersd/pb"
	"github.com/textileio/textile/v2/buckets/archive"
	"github.com/textileio/textile/v2/buckets/archive/retrieval"
	"github.com/textileio/textile/v2/buckets/archive/tracker"
	"github.com/textileio/textile/v2/dns"
	"github.com/textileio/textile/v2/email"
	"github.com/textileio/textile/v2/gateway"
	"github.com/textileio/textile/v2/ipns"
	mdb "github.com/textileio/textile/v2/mongodb"
	tdb "github.com/textileio/textile/v2/threaddb"
	"github.com/textileio/textile/v2/util"
	"google.golang.org/grpc"
)

var (
	// ErrTooManyThreadsPerOwner indicates that the maximum amount of threads
	// are created for an owner.
	ErrTooManyThreadsPerOwner = errors.New("number of threads per owner exceeds quota")

	log = logging.Logger("core")

	// authIgnoredMethods are not intercepted by the auth interceptor.
	authIgnoredMethods = []string{
		"/api.hubd.pb.APIService/Signup",
		"/api.hubd.pb.APIService/Signin",
		"/api.hubd.pb.APIService/IsUsernameAvailable",
	}

	// usageIgnoredMethods are not intercepted by the usage interceptor.
	usageIgnoredMethods = []string{
		"/api.hubd.pb.APIService/Signout",
		"/api.hubd.pb.APIService/DestroyAccount",
		"/api.hubd.pb.APIService/SetupBilling",
		"/api.hubd.pb.APIService/GetBillingSession",
	}

	// blockMethods are always blocked by auth.
	blockMethods = []string{
		"/threads.pb.API/ListDBs",
	}

	powergateServiceName = "powergate.user.v1.UserService"

	// ToDo: Add support for streaming methods and double check the list for completeness.

	// allowedPowMethods are methods allowed to be directly proxied through to powergate service.
	allowedPowMethods = map[string][]string{
		powergateServiceName: {
			"Addresses",
			"Balance",
			"SignMessage",
			"VerifyMessage",
			"CidInfo",
			"StorageDealRecords",
			"RetrievalDealRecords",
		},
	}

	// allowedCrossUserMethods are methods allowed to be called by users who do not own the target thread.
	allowedCrossUserMethods = []string{
		"/threads.pb.API/Create",
		"/threads.pb.API/Verify",
		"/threads.pb.API/Save",
		"/threads.pb.API/Delete",
		"/threads.pb.API/Has",
		"/threads.pb.API/Find",
		"/threads.pb.API/FindByID",
		"/threads.pb.API/ReadTransaction",
		"/threads.pb.API/WriteTransaction",
		"/threads.pb.API/Listen",
		"/api.bucketsd.pb.APIService/Root",
		"/api.bucketsd.pb.APIService/Links",
		"/api.bucketsd.pb.APIService/ListPath",
		"/api.bucketsd.pb.APIService/PushPath",
		"/api.bucketsd.pb.APIService/PullPath",
		"/api.bucketsd.pb.APIService/SetPath",
		"/api.bucketsd.pb.APIService/RemovePath",
		"/api.bucketsd.pb.APIService/PullPathAccessRoles",
		"/api.bucketsd.pb.APIService/PushPathAccessRoles",
	}
)

type Textile struct {
	collections *mdb.Collections

	tn tc.NetBoostrapper
	ts kt.TxnDatastoreExtended

	th  *threads.Client
	thn *netclient.Client
	bc  *billing.Client
	pc  *pow.Client

	bucks *tdb.Buckets
	mail  *tdb.Mail

	archiveTracker *tracker.Tracker
	filRetrieval   *retrieval.FilRetrieval
	buckLocks      *nutil.SemaphorePool

	ipnsm *ipns.Manager
	dnsm  *dns.Manager

	server *grpc.Server
	proxy  *http.Server

	gateway            *gateway.Gateway
	internalHubSession string
	emailSessionBus    *broadcast.Broadcaster

	conf Config
}

type Config struct {
	Hub   bool
	Debug bool

	// Addresses
	AddrAPI          ma.Multiaddr
	AddrAPIProxy     ma.Multiaddr
	AddrMongoURI     string
	AddrMongoName    string
	AddrThreadsHost  ma.Multiaddr
	AddrGatewayHost  ma.Multiaddr
	AddrGatewayURL   string
	AddrIPFSAPI      ma.Multiaddr
	AddrBillingAPI   string
	AddrPowergateAPI string

	// Buckets
	MaxBucketArchiveRepFactor int

	// Threads
	MaxNumberThreadsPerOwner int
	ThreadsConnManager       connmgr.ConnManager

	// Powergate
	PowergateAdminToken string

	// Archives
	ArchiveJobPollIntervalSlow time.Duration
	ArchiveJobPollIntervalFast time.Duration

	// Gateway
	UseSubdomains bool

	// Cloudflare
	DNSDomain string
	DNSZoneID string
	DNSToken  string

	// Customer.io
	CustomerioAPIKey      string
	CustomerioConfirmTmpl string
	CustomerioInviteTmpl  string
	EmailSessionSecret    string
}

func NewTextile(ctx context.Context, conf Config, opts ...Option) (*Textile, error) {
	var args Options
	for _, opt := range opts {
		opt(&args)
	}

	if conf.Debug {
		if err := tutil.SetLogLevels(map[string]logging.LogLevel{
			"core":          logging.LevelDebug,
			"hubapi":        logging.LevelDebug,
			"bucketsapi":    logging.LevelDebug,
			"usersapi":      logging.LevelDebug,
			"job-tracker":   logging.LevelDebug,
			"fil-retrieval": logging.LevelDebug,
		}); err != nil {
			return nil, err
		}
	}
	t := &Textile{
		conf:               conf,
		internalHubSession: util.MakeToken(32),
	}

	// Configure clients
	ic, err := httpapi.NewApi(conf.AddrIPFSAPI)
	if err != nil {
		return nil, err
	}
	if conf.AddrPowergateAPI != "" {
		if t.pc, err = pow.NewClient(conf.AddrPowergateAPI); err != nil {
			return nil, err
		}
	}
	if conf.DNSToken != "" {
		t.dnsm, err = dns.NewManager(conf.DNSDomain, conf.DNSZoneID, conf.DNSToken, conf.Debug)
		if err != nil {
			return nil, err
		}
	}
	t.collections, err = mdb.NewCollections(ctx, conf.AddrMongoURI, conf.AddrMongoName, conf.Hub)
	if err != nil {
		return nil, err
	}
	t.ipnsm, err = ipns.NewManager(t.collections.IPNSKeys, ic.Key(), ic.Name(), conf.Debug)
	if err != nil {
		return nil, err
	}

	// Configure threads
	netOptions := []tc.NetOption{
		tc.WithNetHostAddr(conf.AddrThreadsHost),
		tc.WithNetDebug(conf.Debug),
	}
	if args.ThreadsMongoUri != "" {
		netOptions = append(netOptions, tc.WithNetMongoPersistence(args.ThreadsMongoUri, args.ThreadsMongoDB))
	} else {
		netOptions = append(netOptions, tc.WithNetBadgerPersistence(args.ThreadsBadgerRepoPath))
	}
	if conf.ThreadsConnManager != nil {
		netOptions = append(netOptions, tc.WithConnectionManager(conf.ThreadsConnManager))
	}
	t.tn, err = tc.DefaultNetwork(netOptions...)
	if err != nil {
		return nil, err
	}

	// Configure gRPC server
	target, err := tutil.TCPAddrFromMultiAddr(conf.AddrAPI)
	if err != nil {
		return nil, err
	}

	// Start threads clients
	t.th, err = threads.NewClient(target, grpc.WithInsecure(), grpc.WithPerRPCCredentials(common.Credentials{}))
	if err != nil {
		return nil, err
	}
	t.thn, err = netclient.NewClient(target, grpc.WithInsecure(), grpc.WithPerRPCCredentials(common.Credentials{}))
	if err != nil {
		return nil, err
	}
	t.bucks, err = tdb.NewBuckets(t.th, t.pc, t.collections.BucketArchives)
	if err != nil {
		return nil, err
	}
	t.mail, err = tdb.NewMail(t.th)
	if err != nil {
		return nil, err
	}

	// Configure gRPC services
	if args.ThreadsMongoUri != "" {
		t.ts, err = mongods.New(
			ctx,
			args.ThreadsMongoUri,
			args.ThreadsMongoDB,
			mongods.WithCollName("eventstore"),
		)
		if err != nil {
			return nil, err
		}
	} else {
		t.ts, err = tutil.NewBadgerDatastore(args.ThreadsBadgerRepoPath, "eventstore", false)
		if err != nil {
			return nil, err
		}
	}
	ts, err := dbapi.NewService(t.ts, t.tn, dbapi.Config{
		Debug: conf.Debug,
	})
	if err != nil {
		return nil, err
	}
	ns, err := netapi.NewService(t.tn, netapi.Config{
		Debug: conf.Debug,
	})
	if err != nil {
		return nil, err
	}

	// Configure a billing client
	if conf.AddrBillingAPI != "" {
		t.bc, err = billing.NewClient(conf.AddrBillingAPI, grpc.WithInsecure())
		if err != nil {
			return nil, err
		}
	}

	jobFinalizedEvents := make(chan archive.JobEvent)
	t.archiveTracker, err = tracker.New(
		t.collections,
		t.bucks,
		t.pc,
		t.internalHubSession,
		conf.ArchiveJobPollIntervalSlow,
		conf.ArchiveJobPollIntervalFast,
		jobFinalizedEvents,
	)
	if err != nil {
		return nil, err
	}

	filRetrievalDS := kt.WrapTxnDatastore(t.ts, ktipfs.PrefixTransform{
		Prefix: datastore.NewKey("buckets/filretrieval"),
	})
	t.filRetrieval, err = retrieval.NewFilRetrieval(filRetrievalDS, t.pc, t.archiveTracker, jobFinalizedEvents, t.internalHubSession)
	if err != nil {
		return nil, err
	}

	var hs *hubd.Service
	var us *usersd.Service
	if conf.Hub {
		cio, err := email.NewClient(
			email.Config{
				ConfirmTmpl: conf.CustomerioConfirmTmpl,
				InviteTmpl:  conf.CustomerioInviteTmpl,
				APIKey:      conf.CustomerioAPIKey,
				Debug:       conf.Debug,
			},
		)
		if err != nil {
			return nil, err
		}

		t.emailSessionBus = broadcast.NewBroadcaster(0)
		hs = &hubd.Service{
			Collections:         t.collections,
			Threads:             t.th,
			ThreadsNet:          t.thn,
			GatewayURL:          conf.AddrGatewayURL,
			EmailClient:         cio,
			EmailSessionBus:     t.emailSessionBus,
			EmailSessionSecret:  conf.EmailSessionSecret,
			IPFSClient:          ic,
			IPNSManager:         t.ipnsm,
			BillingClient:       t.bc,
			PowergateClient:     t.pc,
			PowergateAdminToken: conf.PowergateAdminToken,
		}
		us = &usersd.Service{
			Collections:     t.collections,
			Mail:            t.mail,
			BillingClient:   t.bc,
			FilRetrieval:    t.filRetrieval,
			PowergateClient: t.pc,
		}
	}

	t.buckLocks = nutil.NewSemaphorePool(1)
	bs := &bucketsd.Service{
		Collections:               t.collections,
		Buckets:                   t.bucks,
		GatewayURL:                conf.AddrGatewayURL,
		GatewayBucketsHost:        conf.DNSDomain,
		IPFSClient:                ic,
		IPNSManager:               t.ipnsm,
		PowergateClient:           t.pc,
		PowergateAdminToken:       conf.PowergateAdminToken,
		ArchiveTracker:            t.archiveTracker,
		Semaphores:                t.buckLocks,
<<<<<<< HEAD
		MaxBucketArchiveRepFactor: conf.MaxBucketArchiveRepFactor,
=======
		MaxBucketSize:             conf.MaxBucketSize,
		MaxBucketArchiveRepFactor: conf.BucketArchiveMaxRepFactor,
		FilRetrieval:              t.filRetrieval,
>>>>>>> a55836b9
	}

	// We can avoid the chicken-egg-problem of below line in the future.
	// For more info, see "TODO(**)" in buckd/service.go
	t.filRetrieval.SetBucketCreator(bs)
	t.filRetrieval.RunDaemon()

	// Start serving
	ptarget, err := tutil.TCPAddrFromMultiAddr(conf.AddrAPIProxy)
	if err != nil {
		return nil, err
	}
	var grpcopts []grpc.ServerOption
	if conf.Hub {
		var powStub *grpcdynamic.Stub
		var powergateServiceDesc *desc.ServiceDescriptor
		if conf.AddrPowergateAPI != "" {
			if powStub, err = createPowStub(conf.AddrPowergateAPI); err != nil {
				return nil, err
			}
			if powergateServiceDesc, err = createServiceDesciptor(
				"powergate/user/v1/user.proto",
				powergateServiceName,
			); err != nil {
				return nil, err
			}
		}
		grpcopts = []grpc.ServerOption{
			grpcm.WithUnaryServerChain(
				auth.UnaryServerInterceptor(t.authFunc),
				unaryServerInterceptor(t.preUsageFunc, t.postUsageFunc),
				t.threadInterceptor(),
				powInterceptor(
					powergateServiceName,
					allowedPowMethods[powergateServiceName],
					powergateServiceDesc,
					powStub,
					t.pc,
					conf.PowergateAdminToken,
					t.collections,
				),
			),
			grpcm.WithStreamServerChain(
				auth.StreamServerInterceptor(t.authFunc),
				streamServerInterceptor(t.preUsageFunc, t.postUsageFunc),
			),
			grpc.StatsHandler(&StatsHandler{t: t}),
		}
	} else {
		grpcopts = []grpc.ServerOption{
			grpcm.WithUnaryServerChain(auth.UnaryServerInterceptor(t.noAuthFunc)),
			grpcm.WithStreamServerChain(auth.StreamServerInterceptor(t.noAuthFunc)),
		}
	}
	t.server = grpc.NewServer(grpcopts...)
	listener, err := net.Listen("tcp", target)
	if err != nil {
		return nil, err
	}
	go func() {
		dbpb.RegisterAPIServer(t.server, ts)
		netpb.RegisterAPIServer(t.server, ns)
		if conf.Hub {
			hpb.RegisterAPIServiceServer(t.server, hs)
			upb.RegisterAPIServiceServer(t.server, us)
			userPb.RegisterUserServiceServer(t.server, &userPb.UnimplementedUserServiceServer{})
		}
		bpb.RegisterAPIServiceServer(t.server, bs)
		if err := t.server.Serve(listener); err != nil && !errors.Is(err, grpc.ErrServerStopped) {
			log.Fatalf("serve error: %v", err)
		}
		if err := ts.Close(); err != nil {
			log.Fatalf("error closing thread service: %v", err)
		}
	}()
	webrpc := grpcweb.WrapServer(
		t.server,
		grpcweb.WithOriginFunc(func(origin string) bool {
			return true
		}),
		grpcweb.WithAllowedRequestHeaders([]string{"Origin"}),
		grpcweb.WithWebsockets(true),
		grpcweb.WithWebsocketOriginFunc(func(req *http.Request) bool {
			return true
		}))
	t.proxy = &http.Server{
		Addr: ptarget,
	}
	t.proxy.Handler = http.HandlerFunc(func(w http.ResponseWriter, r *http.Request) {
		if webrpc.IsGrpcWebRequest(r) ||
			webrpc.IsAcceptableGrpcCorsRequest(r) ||
			webrpc.IsGrpcWebSocketRequest(r) {
			webrpc.ServeHTTP(w, r)
		}
	})
	go func() {
		if err := t.proxy.ListenAndServe(); err != nil && err != http.ErrServerClosed {
			log.Fatalf("proxy error: %v", err)
		}
	}()

	// Configure gateway
	t.gateway, err = gateway.NewGateway(gateway.Config{
		Addr:            conf.AddrGatewayHost,
		URL:             conf.AddrGatewayURL,
		Subdomains:      conf.UseSubdomains,
		BucketsDomain:   conf.DNSDomain,
		APIAddr:         conf.AddrAPI,
		APISession:      t.internalHubSession,
		Collections:     t.collections,
		IPFSClient:      ic,
		EmailSessionBus: t.emailSessionBus,
		Hub:             conf.Hub,
		Debug:           conf.Debug,
	})
	if err != nil {
		return nil, err
	}
	t.gateway.Start()

	// Start pulling threads
	t.tn.StartPulling()

	log.Info("started")

	return t, nil
}

func (t *Textile) Bootstrap() {
	t.tn.Bootstrap(tutil.DefaultBoostrapPeers())
}

func (t *Textile) Close() error {
	if t.emailSessionBus != nil {
		t.emailSessionBus.Discard()
	}
	log.Info("session bus was discarded")

	if err := t.gateway.Stop(); err != nil {
		return err
	}

	t.buckLocks.Stop()
	log.Info("locking buckets")

	ctx, cancel := context.WithTimeout(context.Background(), time.Second)
	defer cancel()
	if err := t.proxy.Shutdown(ctx); err != nil {
		return err
	}
	log.Info("gRPC proxy was shutdown")

	stopped := make(chan struct{})
	go func() {
		t.server.GracefulStop()
		close(stopped)
	}()
	timer := time.NewTimer(10 * time.Second)
	select {
	case <-timer.C:
		t.server.Stop()
	case <-stopped:
		timer.Stop()
	}
	log.Info("gRPC was shutdown")

	log.Info("closing fil-retrieval module")
	if err := t.filRetrieval.Close(); err != nil {
		log.Errorf("closing fil-retrieval module: %s", err)
	} else {
		log.Info("fil-retrieval was shutdown")
	}

	if err := t.th.Close(); err != nil {
		return err
	}
	if t.bc != nil {
		if err := t.bc.Close(); err != nil {
			return err
		}
	}
	if t.pc != nil {
		if err := t.pc.Close(); err != nil {
			return err
		}
	}
	log.Info("local clients were shutdown")

	t.ipnsm.Cancel()
	if t.archiveTracker != nil {
		if err := t.archiveTracker.Close(); err != nil {
			return err
		}
	}
	if err := t.bucks.Close(); err != nil {
		return err
	}
	log.Info("buckets was shutdown")

	if err := t.tn.Close(); err != nil {
		return err
	}
	if err := t.ts.Close(); err != nil {
		return err
	}
	log.Info("threads was shutdown")

	if err := t.collections.Close(); err != nil {
		return err
	}
	log.Info("mongo collections were shutdown")

	return nil
}

func (t *Textile) HostID() peer.ID {
	return t.tn.Host().ID()
}

func createServiceDesciptor(file string, serviceName string) (*desc.ServiceDescriptor, error) {
	fileDesc, err := desc.LoadFileDescriptor(file)
	if err != nil {
		return nil, err
	}
	serviceDesc := fileDesc.FindService(serviceName)
	if serviceDesc == nil {
		return nil, fmt.Errorf("no service description found")
	}
	return serviceDesc, nil
}<|MERGE_RESOLUTION|>--- conflicted
+++ resolved
@@ -27,7 +27,6 @@
 	"github.com/textileio/go-threads/broadcast"
 	tc "github.com/textileio/go-threads/common"
 	kt "github.com/textileio/go-threads/db/keytransform"
-
 	netapi "github.com/textileio/go-threads/net/api"
 	netclient "github.com/textileio/go-threads/net/api/client"
 	netpb "github.com/textileio/go-threads/net/api/pb"
@@ -401,13 +400,8 @@
 		PowergateAdminToken:       conf.PowergateAdminToken,
 		ArchiveTracker:            t.archiveTracker,
 		Semaphores:                t.buckLocks,
-<<<<<<< HEAD
 		MaxBucketArchiveRepFactor: conf.MaxBucketArchiveRepFactor,
-=======
-		MaxBucketSize:             conf.MaxBucketSize,
-		MaxBucketArchiveRepFactor: conf.BucketArchiveMaxRepFactor,
 		FilRetrieval:              t.filRetrieval,
->>>>>>> a55836b9
 	}
 
 	// We can avoid the chicken-egg-problem of below line in the future.
