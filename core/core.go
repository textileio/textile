--- conflicted
+++ resolved
@@ -33,10 +33,7 @@
 	netpb "github.com/textileio/go-threads/net/api/pb"
 	tutil "github.com/textileio/go-threads/util"
 	powc "github.com/textileio/powergate/api/client"
-<<<<<<< HEAD
 	ffsRpc "github.com/textileio/powergate/ffs/rpc"
-=======
->>>>>>> 440fbbec
 	"github.com/textileio/textile/api/buckets"
 	bpb "github.com/textileio/textile/api/buckets/pb"
 	"github.com/textileio/textile/api/common"
@@ -168,15 +165,12 @@
 	}
 	if conf.AddrPowergateAPI != "" {
 		if t.powc, err = powc.NewClient(conf.AddrPowergateAPI); err != nil {
-<<<<<<< HEAD
 			return nil, err
 		}
 		if t.powStub, err = createPowStub(conf.AddrPowergateAPI); err != nil {
 			return nil, err
 		}
 		if t.ffsServiceDesc, err = createFFSServiceDesciptor(); err != nil {
-=======
->>>>>>> 440fbbec
 			return nil, err
 		}
 	}
@@ -327,12 +321,8 @@
 			hpb.RegisterAPIServiceServer(t.server, hs)
 			upb.RegisterAPIServiceServer(t.server, us)
 		}
-<<<<<<< HEAD
-		bpb.RegisterAPIServer(t.server, bs)
+		bpb.RegisterAPIServiceServer(t.server, bs)
 		ffsRpc.RegisterRPCServiceServer(t.server, &ffsService)
-=======
-		bpb.RegisterAPIServiceServer(t.server, bs)
->>>>>>> 440fbbec
 		if err := t.server.Serve(listener); err != nil && !errors.Is(err, grpc.ErrServerStopped) {
 			log.Fatalf("serve error: %v", err)
 		}
