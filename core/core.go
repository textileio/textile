package core

import (
	"context"
	"os"
	"path"

	"github.com/ipfs/go-datastore"
	badger "github.com/ipfs/go-ds-badger"
	httpapi "github.com/ipfs/go-ipfs-http-client"
	logging "github.com/ipfs/go-log"
	iface "github.com/ipfs/interface-go-ipfs-core"
	"github.com/libp2p/go-libp2p-core/peer"
	ma "github.com/multiformats/go-multiaddr"
	threadsapi "github.com/textileio/go-threads/api"
	threadsclient "github.com/textileio/go-threads/api/client"
	s "github.com/textileio/go-threads/store"
	"github.com/textileio/go-threads/util"
	"github.com/textileio/textile/api"
	c "github.com/textileio/textile/collections"
	"github.com/textileio/textile/email"
<<<<<<< HEAD
	s "github.com/textileio/textile/storage"
	logger "github.com/whyrusleeping/go-logging"
=======
>>>>>>> 9606f424
)

var (
	log = logging.Logger("core")
)

type Textile struct {
	ds datastore.Datastore

	ipfs iface.CoreAPI

	threadservice s.ServiceBoostrapper

	threadsServer *threadsapi.Server
	threadsClient *threadsclient.Client

	server *api.Server
}

type Config struct {
	RepoPath string

	AddrApi              ma.Multiaddr
	AddrThreadsHost      ma.Multiaddr
	AddrThreadsHostProxy ma.Multiaddr
	AddrThreadsApi       ma.Multiaddr
	AddrThreadsApiProxy  ma.Multiaddr
	AddrIpfsApi          ma.Multiaddr
	AddrGateway          ma.Multiaddr
	AddrGatewayUrl       string
	AddrFilecoinServer   ma.Multiaddr

	EmailFrom   string
	EmailDomain string
	EmailApiKey string

	SessionSecret []byte

	Debug bool
}

func NewTextile(ctx context.Context, conf Config) (*Textile, error) {
	if err := util.SetLogLevels(map[string]logging.LogLevel{
		"core": logging.LevelDebug,
	}); err != nil {
		return nil, err
	}

	repoPath := path.Join(conf.RepoPath, "textile")
	if err := os.MkdirAll(repoPath, os.ModePerm); err != nil {
		return nil, err
	}
	ds, err := badger.NewDatastore(path.Join(conf.RepoPath, "textile"), &badger.DefaultOptions)
	if err != nil {
		return nil, err
	}

	ipfs, err := httpapi.NewApi(conf.AddrIpfsApi)
	if err != nil {
		return nil, err
	}

	threadservice, err := s.DefaultService(
		conf.RepoPath,
		s.WithServiceHostAddr(conf.AddrThreadsHost),
		s.WithServiceHostProxyAddr(conf.AddrThreadsHostProxy),
		s.WithServiceDebug(conf.Debug))
	if err != nil {
		return nil, err
	}

	threadsServer, err := threadsapi.NewServer(ctx, threadservice, threadsapi.Config{
		RepoPath:  conf.RepoPath,
		Addr:      conf.AddrThreadsApi,
		ProxyAddr: conf.AddrThreadsApiProxy,
		Debug:     conf.Debug,
	})
	if err != nil {
		return nil, err
	}

	threadsClient, err := threadsclient.NewClient(conf.AddrThreadsApi)
	if err != nil {
		return nil, err
	}

	collections, err := c.NewCollections(ctx, threadsClient, ds)
	if err != nil {
		return nil, err
	}

	storage, err := s.NewStorage(s.FcServiceAddress(conf.AddrFilecoinServer))
	if err != nil {
		return nil, err
	}

	emailClient, err := email.NewClient(
		conf.EmailFrom, conf.EmailDomain, conf.EmailApiKey, conf.Debug)
	if err != nil {
		return nil, err
	}

	server, err := api.NewServer(ctx, api.Config{
		Addr:           conf.AddrApi,
		AddrGateway:    conf.AddrGateway,
		AddrGatewayUrl: conf.AddrGatewayUrl,
		Collections:    collections,
		Storage:        storage,
		EmailClient:    emailClient,
		SessionSecret:  conf.SessionSecret,
		Debug:          conf.Debug,
	})
	if err != nil {
		return nil, err
	}

	log.Info("started")

	return &Textile{
		ds: ds,

		ipfs: ipfs,

		threadservice: threadservice,
		threadsServer: threadsServer,
		threadsClient: threadsClient,

		server: server,
	}, nil
}

func (t *Textile) Bootstrap() {
	t.threadservice.Bootstrap(util.DefaultBoostrapPeers())
}

func (t *Textile) Close() error {
	if err := t.threadservice.Close(); err != nil {
		return err
	}
	t.threadsServer.Close()
	if err := t.server.Close(); err != nil {
		return err
	}
	return t.ds.Close()
}

func (t *Textile) HostID() peer.ID {
	return t.threadservice.Host().ID()
}<|MERGE_RESOLUTION|>--- conflicted
+++ resolved
@@ -19,11 +19,7 @@
 	"github.com/textileio/textile/api"
 	c "github.com/textileio/textile/collections"
 	"github.com/textileio/textile/email"
-<<<<<<< HEAD
-	s "github.com/textileio/textile/storage"
-	logger "github.com/whyrusleeping/go-logging"
-=======
->>>>>>> 9606f424
+	"github.com/textileio/textile/storage"
 )
 
 var (
@@ -115,7 +111,7 @@
 		return nil, err
 	}
 
-	storage, err := s.NewStorage(s.FcServiceAddress(conf.AddrFilecoinServer))
+	storage, err := storage.NewStorage(storage.FcServiceAddress(conf.AddrFilecoinServer))
 	if err != nil {
 		return nil, err
 	}
