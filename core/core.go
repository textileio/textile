package core

import (
	"context"
	"os"
	"path"

	"github.com/ipfs/go-datastore"
	badger "github.com/ipfs/go-ds-badger"
	httpapi "github.com/ipfs/go-ipfs-http-client"
	logging "github.com/ipfs/go-log"
	iface "github.com/ipfs/interface-go-ipfs-core"
	"github.com/libp2p/go-libp2p-core/peer"
	ma "github.com/multiformats/go-multiaddr"
	fc "github.com/textileio/filecoin/api/client"
	threadsapi "github.com/textileio/go-threads/api"
	threadsclient "github.com/textileio/go-threads/api/client"
	s "github.com/textileio/go-threads/store"
	"github.com/textileio/go-threads/util"
	"github.com/textileio/textile/api"
	c "github.com/textileio/textile/collections"
	"github.com/textileio/textile/email"
)

var (
	log = logging.Logger("core")
)

type Textile struct {
	ds datastore.Datastore

	ipfs iface.CoreAPI

	threadservice s.ServiceBoostrapper

	threadsServer *threadsapi.Server
	threadsClient *threadsclient.Client

	server *api.Server
}

type Config struct {
	RepoPath string

	AddrApi              ma.Multiaddr
	AddrThreadsHost      ma.Multiaddr
	AddrThreadsHostProxy ma.Multiaddr
	AddrThreadsApi       ma.Multiaddr
	AddrThreadsApiProxy  ma.Multiaddr
	AddrIpfsApi          ma.Multiaddr
	AddrGatewayHost      ma.Multiaddr
	AddrGatewayUrl       string
	AddrFilecoinApi      ma.Multiaddr

	EmailFrom   string
	EmailDomain string
	EmailApiKey string

	SessionSecret []byte

	Debug bool
}

func NewTextile(ctx context.Context, conf Config) (*Textile, error) {
	if err := util.SetLogLevels(map[string]logging.LogLevel{
		"core": logging.LevelDebug,
	}); err != nil {
		return nil, err
	}

	dsPath := path.Join(conf.RepoPath, "textile")
	if err := os.MkdirAll(dsPath, os.ModePerm); err != nil {
		return nil, err
	}
	ds, err := badger.NewDatastore(dsPath, &badger.DefaultOptions)
	if err != nil {
		return nil, err
	}

	ipfs, err := httpapi.NewApi(conf.AddrIpfsApi)
	if err != nil {
		return nil, err
	}

	threadservice, err := s.DefaultService(
		conf.RepoPath,
		s.WithServiceHostAddr(conf.AddrThreadsHost),
		s.WithServiceHostProxyAddr(conf.AddrThreadsHostProxy),
		s.WithServiceDebug(conf.Debug))
	if err != nil {
		return nil, err
	}

	threadsServer, err := threadsapi.NewServer(ctx, threadservice, threadsapi.Config{
		RepoPath:  conf.RepoPath,
		Addr:      conf.AddrThreadsApi,
		ProxyAddr: conf.AddrThreadsApiProxy,
		Debug:     conf.Debug,
	})
	if err != nil {
		return nil, err
	}

	threadsClient, err := threadsclient.NewClient(conf.AddrThreadsApi)
	if err != nil {
		return nil, err
	}

	collections, err := c.NewCollections(ctx, threadsClient, ds)
	if err != nil {
		return nil, err
	}

	fcClient, err := fc.NewClient(conf.AddrFilecoinApi)
	if err != nil {
		return nil, err
	}

	emailClient, err := email.NewClient(
		conf.EmailFrom, conf.EmailDomain, conf.EmailApiKey, conf.Debug)
	if err != nil {
		return nil, err
	}

	server, err := api.NewServer(ctx, api.Config{
<<<<<<< HEAD
		Addr:           conf.AddrApi,
		AddrGateway:    conf.AddrGateway,
		AddrGatewayUrl: conf.AddrGatewayUrl,
		Collections:    collections,
		EmailClient:    emailClient,
		FCClient:       fcClient,
		SessionSecret:  conf.SessionSecret,
		Debug:          conf.Debug,
=======
		Addr:            conf.AddrApi,
		AddrGatewayHost: conf.AddrGatewayHost,
		AddrGatewayUrl:  conf.AddrGatewayUrl,
		Collections:     collections,
		EmailClient:     emailClient,
		SessionSecret:   conf.SessionSecret,
		Debug:           conf.Debug,
>>>>>>> 09735359
	})
	if err != nil {
		return nil, err
	}

	log.Info("started")

	return &Textile{
		ds: ds,

		ipfs: ipfs,

		threadservice: threadservice,
		threadsServer: threadsServer,
		threadsClient: threadsClient,

		server: server,
	}, nil
}

func (t *Textile) Bootstrap() {
	t.threadservice.Bootstrap(util.DefaultBoostrapPeers())
}

func (t *Textile) Close() error {
	if err := t.threadservice.Close(); err != nil {
		return err
	}
	t.threadsServer.Close()
	if err := t.server.Close(); err != nil {
		return err
	}
	return t.ds.Close()
}

func (t *Textile) HostID() peer.ID {
	return t.threadservice.Host().ID()
}<|MERGE_RESOLUTION|>--- conflicted
+++ resolved
@@ -123,24 +123,14 @@
 	}
 
 	server, err := api.NewServer(ctx, api.Config{
-<<<<<<< HEAD
-		Addr:           conf.AddrApi,
-		AddrGateway:    conf.AddrGateway,
-		AddrGatewayUrl: conf.AddrGatewayUrl,
-		Collections:    collections,
-		EmailClient:    emailClient,
-		FCClient:       fcClient,
-		SessionSecret:  conf.SessionSecret,
-		Debug:          conf.Debug,
-=======
 		Addr:            conf.AddrApi,
 		AddrGatewayHost: conf.AddrGatewayHost,
 		AddrGatewayUrl:  conf.AddrGatewayUrl,
 		Collections:     collections,
 		EmailClient:     emailClient,
+		FCClient:        fcClient,
 		SessionSecret:   conf.SessionSecret,
 		Debug:           conf.Debug,
->>>>>>> 09735359
 	})
 	if err != nil {
 		return nil, err
